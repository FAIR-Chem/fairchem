"""
Copyright (c) Meta, Inc. and its affiliates.

This source code is licensed under the MIT license found in the
LICENSE file in the root directory of this source tree.
"""

from __future__ import annotations

import contextlib
import logging
import math

import torch
import torch.nn as nn
from e3nn import o3

from fairchem.core.common import gp_utils
from fairchem.core.common.registry import registry
from fairchem.core.common.utils import conditional_grad
from fairchem.core.models.base import BaseModel
from fairchem.core.models.scn.smearing import GaussianSmearing

with contextlib.suppress(ImportError):
    pass

from .edge_rot_mat import init_edge_rot_mat
from .gaussian_rbf import GaussianRadialBasisLayer
from .input_block import EdgeDegreeEmbedding
from .layer_norm import (
    EquivariantLayerNormArray,
    EquivariantLayerNormArraySphericalHarmonics,
    EquivariantRMSNormArraySphericalHarmonics,
    EquivariantRMSNormArraySphericalHarmonicsV2,
    get_normalization_layer,
)
from .module_list import ModuleListInfo
from .radial_function import RadialFunction
from .so3 import (
    CoefficientMappingModule,
    SO3_Embedding,
    SO3_Grid,
    SO3_LinearV2,
    SO3_Rotation,
)
from .transformer_block import (
    FeedForwardNetwork,
    SO2EquivariantGraphAttention,
    TransBlockV2,
)

# Statistics of IS2RE 100K
_AVG_NUM_NODES = 77.81317
_AVG_DEGREE = 23.395238876342773  # IS2RE: 100k, max_radius = 5, max_neighbors = 100


@registry.register_model("equiformer_v2")
class EquiformerV2_OC20(BaseModel):
    """
    Equiformer with graph attention built upon SO(2) convolution and feedforward network built upon S2 activation

    Args:
        use_pbc (bool):         Use periodic boundary conditions
        regress_forces (bool):  Compute forces
        otf_graph (bool):       Compute graph On The Fly (OTF)
        max_neighbors (int):    Maximum number of neighbors per atom
        max_radius (float):     Maximum distance between nieghboring atoms in Angstroms
        max_num_elements (int): Maximum atomic number

        num_layers (int):             Number of layers in the GNN
        sphere_channels (int):        Number of spherical channels (one set per resolution)
        attn_hidden_channels (int): Number of hidden channels used during SO(2) graph attention
        num_heads (int):            Number of attention heads
        attn_alpha_head (int):      Number of channels for alpha vector in each attention head
        attn_value_head (int):      Number of channels for value vector in each attention head
        ffn_hidden_channels (int):  Number of hidden channels used during feedforward network
        norm_type (str):            Type of normalization layer (['layer_norm', 'layer_norm_sh', 'rms_norm_sh'])

        lmax_list (int):              List of maximum degree of the spherical harmonics (1 to 10)
        mmax_list (int):              List of maximum order of the spherical harmonics (0 to lmax)
        grid_resolution (int):        Resolution of SO3_Grid

        num_sphere_samples (int):     Number of samples used to approximate the integration of the sphere in the output blocks

        edge_channels (int):                Number of channels for the edge invariant features
        use_atom_edge_embedding (bool):     Whether to use atomic embedding along with relative distance for edge scalar features
        share_atom_edge_embedding (bool):   Whether to share `atom_edge_embedding` across all blocks
        use_m_share_rad (bool):             Whether all m components within a type-L vector of one channel share radial function weights
        distance_function ("gaussian", "sigmoid", "linearsigmoid", "silu"):  Basis function used for distances

        attn_activation (str):      Type of activation function for SO(2) graph attention
        use_s2_act_attn (bool):     Whether to use attention after S2 activation. Otherwise, use the same attention as Equiformer
        use_attn_renorm (bool):     Whether to re-normalize attention weights
        ffn_activation (str):       Type of activation function for feedforward network
        use_gate_act (bool):        If `True`, use gate activation. Otherwise, use S2 activation
        use_grid_mlp (bool):        If `True`, use projecting to grids and performing MLPs for FFNs.
        use_sep_s2_act (bool):      If `True`, use separable S2 activation when `use_gate_act` is False.

        alpha_drop (float):         Dropout rate for attention weights
        drop_path_rate (float):     Drop path rate
        proj_drop (float):          Dropout rate for outputs of attention and FFN in Transformer blocks

        weight_init (str):          ['normal', 'uniform'] initialization of weights of linear layers except those in radial functions
        enforce_max_neighbors_strictly (bool):      When edges are subselected based on the `max_neighbors` arg, arbitrarily select amongst equidistant / degenerate edges to have exactly the correct number.
        avg_num_nodes (float):      Average number of nodes per graph
        avg_degree (float):         Average degree of nodes in the graph

        use_energy_lin_ref (bool):  Whether to add the per-atom energy references during prediction.
                                    During training and validation, this should be kept `False` since we use the `lin_ref` parameter in the OC22 dataloader to subtract the per-atom linear references from the energy targets.
                                    During prediction (where we don't have energy targets), this can be set to `True` to add the per-atom linear references to the predicted energies.
        load_energy_lin_ref (bool): Whether to add nn.Parameters for the per-element energy references.
                                    This additional flag is there to ensure compatibility when strict-loading checkpoints, since the `use_energy_lin_ref` flag can be either True or False even if the model is trained with linear references.
                                    You can't have use_energy_lin_ref = True and load_energy_lin_ref = False, since the model will not have the parameters for the linear references. All other combinations are fine.
    """

    def __init__(
        self,
        output_targets: dict,
        use_pbc: bool = True,
        regress_energy: bool = True,
        regress_forces: bool = True,
        otf_graph: bool = True,
        max_neighbors: int = 500,
        max_radius: float = 5.0,
        max_num_elements: int = 90,
        num_layers: int = 12,
        sphere_channels: int = 128,
        attn_hidden_channels: int = 128,
        num_heads: int = 8,
        attn_alpha_channels: int = 32,
        attn_value_channels: int = 16,
        ffn_hidden_channels: int = 512,
        norm_type: str = "rms_norm_sh",
        lmax_list: list[int] | None = None,
        mmax_list: list[int] | None = None,
        grid_resolution: int | None = None,
        num_sphere_samples: int = 128,
        edge_channels: int = 128,
        use_atom_edge_embedding: bool = True,
        share_atom_edge_embedding: bool = False,
        use_m_share_rad: bool = False,
        distance_function: str = "gaussian",
        num_distance_basis: int = 512,
        attn_activation: str = "scaled_silu",
        use_s2_act_attn: bool = False,
        use_attn_renorm: bool = True,
        ffn_activation: str = "scaled_silu",
        use_gate_act: bool = False,
        use_grid_mlp: bool = False,
        use_sep_s2_act: bool = True,
        alpha_drop: float = 0.1,
        drop_path_rate: float = 0.05,
        proj_drop: float = 0.0,
        weight_init: str = "normal",
        enforce_max_neighbors_strictly: bool = True,
        avg_num_nodes: float | None = None,
        avg_degree: float | None = None,
        use_energy_lin_ref: bool | None = False,
        load_energy_lin_ref: bool | None = False,
    ):
        super().__init__(
            output_targets=output_targets,
            node_embedding_dim=sphere_channels,
            edge_embedding_dim=edge_channels,
        )
        if mmax_list is None:
            mmax_list = [2]
        if lmax_list is None:
            lmax_list = [6]

        import sys

        if "e3nn" not in sys.modules:
            logging.error("You need to install e3nn==0.4.4 to use EquiformerV2.")
            raise ImportError

        self.use_pbc = use_pbc
        self.regress_energy = (
            "energy" in self.output_targets
            and not self.output_targets["energy"].get("default_head", False)
        )
        self.regress_forces = (
            "forces" in self.output_targets
            and not self.output_targets["forces"].get("default_head", False)
        )
        self.otf_graph = otf_graph
        self.max_neighbors = max_neighbors
        self.max_radius = max_radius
        self.cutoff = max_radius
        self.max_num_elements = max_num_elements

        self.num_layers = num_layers
        self.sphere_channels = sphere_channels
        self.attn_hidden_channels = attn_hidden_channels
        self.num_heads = num_heads
        self.attn_alpha_channels = attn_alpha_channels
        self.attn_value_channels = attn_value_channels
        self.ffn_hidden_channels = ffn_hidden_channels
        self.norm_type = norm_type

        self.lmax_list = lmax_list
        self.mmax_list = mmax_list
        self.grid_resolution = grid_resolution

        self.num_sphere_samples = num_sphere_samples

        self.edge_channels = edge_channels
        self.use_atom_edge_embedding = use_atom_edge_embedding
        self.share_atom_edge_embedding = share_atom_edge_embedding
        if self.share_atom_edge_embedding:
            assert self.use_atom_edge_embedding
            self.block_use_atom_edge_embedding = False
        else:
            self.block_use_atom_edge_embedding = self.use_atom_edge_embedding
        self.use_m_share_rad = use_m_share_rad
        self.distance_function = distance_function
        self.num_distance_basis = num_distance_basis

        self.attn_activation = attn_activation
        self.use_s2_act_attn = use_s2_act_attn
        self.use_attn_renorm = use_attn_renorm
        self.ffn_activation = ffn_activation
        self.use_gate_act = use_gate_act
        self.use_grid_mlp = use_grid_mlp
        self.use_sep_s2_act = use_sep_s2_act

        self.alpha_drop = alpha_drop
        self.drop_path_rate = drop_path_rate
        self.proj_drop = proj_drop

        self.avg_num_nodes = avg_num_nodes or _AVG_NUM_NODES
        self.avg_degree = avg_degree or _AVG_DEGREE

        self.use_energy_lin_ref = use_energy_lin_ref
        self.load_energy_lin_ref = load_energy_lin_ref
        assert not (
            self.use_energy_lin_ref and not self.load_energy_lin_ref
        ), "You can't have use_energy_lin_ref = True and load_energy_lin_ref = False, since the model will not have the parameters for the linear references. All other combinations are fine."

        self.weight_init = weight_init
        assert self.weight_init in ["normal", "uniform"]

        self.enforce_max_neighbors_strictly = enforce_max_neighbors_strictly

        self.device = "cpu"  # torch.cuda.current_device()

        self.grad_forces = False
        self.num_resolutions: int = len(self.lmax_list)
        self.sphere_channels_all: int = self.num_resolutions * self.sphere_channels

        # Weights for message initialization
        self.sphere_embedding = nn.Embedding(
            self.max_num_elements, self.sphere_channels_all
        )

        # Initialize the function used to measure the distances between atoms
        assert self.distance_function in [
            "gaussian",
        ]
        if self.distance_function == "gaussian":
            self.distance_expansion = GaussianSmearing(
                0.0,
                self.cutoff,
                600,
                2.0,
            )
            # self.distance_expansion = GaussianRadialBasisLayer(num_basis=self.num_distance_basis, cutoff=self.max_radius)
        else:
            raise ValueError

        # Initialize the sizes of radial functions (input channels and 2 hidden channels)
        self.edge_channels_list = [int(self.distance_expansion.num_output)] + [
            self.edge_channels
        ] * 2

        # Initialize atom edge embedding
        if self.share_atom_edge_embedding and self.use_atom_edge_embedding:
            self.source_embedding = nn.Embedding(
                self.max_num_elements, self.edge_channels_list[-1]
            )
            self.target_embedding = nn.Embedding(
                self.max_num_elements, self.edge_channels_list[-1]
            )
            self.edge_channels_list[0] = (
                self.edge_channels_list[0] + 2 * self.edge_channels_list[-1]
            )
        else:
            self.source_embedding, self.target_embedding = None, None

        # Initialize the module that compute WignerD matrices and other values for spherical harmonic calculations
        self.SO3_rotation = nn.ModuleList()
        for i in range(self.num_resolutions):
            self.SO3_rotation.append(SO3_Rotation(self.lmax_list[i]))

        # Initialize conversion between degree l and order m layouts
        self.mappingReduced = CoefficientMappingModule(self.lmax_list, self.mmax_list)

        # Initialize the transformations between spherical and grid representations
        self.SO3_grid = ModuleListInfo(
            f"({max(self.lmax_list)}, {max(self.lmax_list)})"
        )
        for lval in range(max(self.lmax_list) + 1):
            SO3_m_grid = nn.ModuleList()
            for m in range(max(self.lmax_list) + 1):
                SO3_m_grid.append(
                    SO3_Grid(
                        lval,
                        m,
                        resolution=self.grid_resolution,
                        normalization="component",
                    )
                )
            self.SO3_grid.append(SO3_m_grid)

        # Edge-degree embedding
        self.edge_degree_embedding = EdgeDegreeEmbedding(
            self.sphere_channels,
            self.lmax_list,
            self.mmax_list,
            self.SO3_rotation,
            self.mappingReduced,
            self.max_num_elements,
            self.edge_channels_list,
            self.block_use_atom_edge_embedding,
            rescale_factor=self.avg_degree,
        )

        # Initialize the blocks for each layer of EquiformerV2
        self.blocks = nn.ModuleList()
        for _ in range(self.num_layers):
            block = TransBlockV2(
                self.sphere_channels,
                self.attn_hidden_channels,
                self.num_heads,
                self.attn_alpha_channels,
                self.attn_value_channels,
                self.ffn_hidden_channels,
                self.sphere_channels,
                self.lmax_list,
                self.mmax_list,
                self.SO3_rotation,
                self.mappingReduced,
                self.SO3_grid,
                self.max_num_elements,
                self.edge_channels_list,
                self.block_use_atom_edge_embedding,
                self.use_m_share_rad,
                self.attn_activation,
                self.use_s2_act_attn,
                self.use_attn_renorm,
                self.ffn_activation,
                self.use_gate_act,
                self.use_grid_mlp,
                self.use_sep_s2_act,
                self.norm_type,
                self.alpha_drop,
                self.drop_path_rate,
                self.proj_drop,
            )
            self.blocks.append(block)

        # Output blocks for energy and forces
        self.norm = get_normalization_layer(
            self.norm_type,
            lmax=max(self.lmax_list),
            num_channels=self.sphere_channels,
        )
        if self.regress_energy:
            self.energy_block = FeedForwardNetwork(
                self.sphere_channels,
                self.ffn_hidden_channels,
                1,
                self.lmax_list,
                self.mmax_list,
                self.SO3_grid,
                self.ffn_activation,
                self.use_gate_act,
                self.use_grid_mlp,
                self.use_sep_s2_act,
            )
        if self.regress_forces:
            self.force_block = SO2EquivariantGraphAttention(
                self.sphere_channels,
                self.attn_hidden_channels,
                self.num_heads,
                self.attn_alpha_channels,
                self.attn_value_channels,
                1,
                self.lmax_list,
                self.mmax_list,
                self.SO3_rotation,
                self.mappingReduced,
                self.SO3_grid,
                self.max_num_elements,
                self.edge_channels_list,
                self.block_use_atom_edge_embedding,
                self.use_m_share_rad,
                self.attn_activation,
                self.use_s2_act_attn,
                self.use_attn_renorm,
                self.use_gate_act,
                self.use_sep_s2_act,
                alpha_drop=0.0,
            )

        if self.load_energy_lin_ref:
            self.energy_lin_ref = nn.Parameter(
                torch.zeros(self.max_num_elements),
                requires_grad=False,
            )

        self.apply(self._init_weights)
        self.apply(self._uniform_init_rad_func_linear_weights)

    def _init_gp_partitions(
        self,
        atomic_numbers_full,
        data_batch_full,
        edge_index,
        edge_distance,
        edge_distance_vec,
    ):
        """Graph Parallel
        This creates the required partial tensors for each rank given the full tensors.
        The tensors are split on the dimension along the node index using node_partition.
        """
        node_partition = gp_utils.scatter_to_model_parallel_region(
            torch.arange(len(atomic_numbers_full)).to(self.device)
        )
        edge_partition = torch.where(
            torch.logical_and(
                edge_index[1] >= node_partition.min(),
                edge_index[1] <= node_partition.max(),  # TODO: 0 or 1?
            )
        )[0]
        edge_index = edge_index[:, edge_partition]
        edge_distance = edge_distance[edge_partition]
        edge_distance_vec = edge_distance_vec[edge_partition]
        atomic_numbers = atomic_numbers_full[node_partition]
        data_batch = data_batch_full[node_partition]
        node_offset = node_partition.min().item()
        return (
            atomic_numbers,
            data_batch,
            node_offset,
            edge_index,
            edge_distance,
            edge_distance_vec,
        )

    @conditional_grad(torch.enable_grad())
    def _forward(self, data):
        self.batch_size = len(data.natoms)
        self.dtype = data.pos.dtype
        self.device = data.pos.device
        atomic_numbers = data.atomic_numbers.long()

        (
            edge_index,
            edge_distance,
            edge_distance_vec,
            cell_offsets,
            _,  # cell offset distances
            neighbors,
        ) = self.generate_graph(
            data,
            enforce_max_neighbors_strictly=self.enforce_max_neighbors_strictly,
        )

        data_batch_full = data.batch
        data_batch = data.batch
        atomic_numbers_full = atomic_numbers
        node_offset = 0
        if gp_utils.initialized():
            (
                atomic_numbers,
                data_batch,
                node_offset,
                edge_index,
                edge_distance,
                edge_distance_vec,
            ) = self._init_gp_partitions(
                atomic_numbers_full,
                data_batch_full,
                edge_index,
                edge_distance,
                edge_distance_vec,
            )
        ###############################################################
        # Entering Graph Parallel Region
        # after this point, if using gp, then node, edge tensors are split
        # across the graph parallel ranks, some full tensors such as
        # atomic_numbers_full are required because we need to index into the
        # full graph when computing edge embeddings or reducing nodes from neighbors
        #
        # all tensors that do not have the suffix "_full" refer to the partial tensors.
        # if not using gp, the full values are equal to the partial values
        # ie: atomic_numbers_full == atomic_numbers
        ###############################################################

        ###############################################################
        # Initialize data structures
        ###############################################################

        # Compute 3x3 rotation matrix per edge
        edge_rot_mat = self._init_edge_rot_mat(data, edge_index, edge_distance_vec)

        # Initialize the WignerD matrices and other values for spherical harmonic calculations
        for i in range(self.num_resolutions):
            self.SO3_rotation[i].set_wigner(edge_rot_mat)

        ###############################################################
        # Initialize node embeddings
        ###############################################################

        # Init per node representations using an atomic number based embedding
        offset = 0
        x = SO3_Embedding(
            len(atomic_numbers),
            self.lmax_list,
            self.sphere_channels,
            self.device,
            self.dtype,
        )

        offset_res = 0
        offset = 0
        # Initialize the l = 0, m = 0 coefficients for each resolution
        for i in range(self.num_resolutions):
            if self.num_resolutions == 1:
                x.embedding[:, offset_res, :] = self.sphere_embedding(atomic_numbers)
            else:
                x.embedding[:, offset_res, :] = self.sphere_embedding(atomic_numbers)[
                    :, offset : offset + self.sphere_channels
                ]
            offset = offset + self.sphere_channels
            offset_res = offset_res + int((self.lmax_list[i] + 1) ** 2)

        # Edge encoding (distance and atom edge)
        edge_distance = self.distance_expansion(edge_distance)
        if self.share_atom_edge_embedding and self.use_atom_edge_embedding:
            source_element = atomic_numbers_full[
                edge_index[0]
            ]  # Source atom atomic number
            target_element = atomic_numbers_full[
                edge_index[1]
            ]  # Target atom atomic number
            source_embedding = self.source_embedding(source_element)
            target_embedding = self.target_embedding(target_element)
            edge_distance = torch.cat(
                (edge_distance, source_embedding, target_embedding), dim=1
            )

        # Edge-degree embedding
        edge_degree = self.edge_degree_embedding(
            atomic_numbers_full,
            edge_distance,
            edge_index,
            len(atomic_numbers),
            node_offset,
        )
        x.embedding = x.embedding + edge_degree.embedding

        ###############################################################
        # Update spherical node embeddings
        ###############################################################

        for i in range(self.num_layers):
            x = self.blocks[i](
                x,  # SO3_Embedding
                atomic_numbers_full,
                edge_distance,
                edge_index,
                batch=data_batch,  # for GraphDropPath
                node_offset=node_offset,
            )

        # Final layer norm
        x.embedding = self.norm(x.embedding)

        ###############################################################
        # Get edge embeddings
        ###############################################################
        sphharm_weights_edge = o3.spherical_harmonics(
            torch.arange(0, x.lmax_list[-1] + 1).tolist(),
            edge_distance_vec,
            False,
        ).detach()

        x_edge = x.expand_edge(edge_index[1]).embedding
        x_edge = torch.einsum("abc, ab->ac", x_edge, sphharm_weights_edge)

        outputs = {
            "edge_idx": edge_index[1],  # only need target node
            "edge_vec": edge_distance_vec,
            "edge_embedding": x_edge,
            "node_embedding": x.embedding.narrow(1, 0, 1),
        }

        ###############################################################
        # Energy estimation
        ###############################################################
<<<<<<< HEAD
        if self.regress_energy:
            node_energy = self.energy_block(x)
            node_energy = node_energy.embedding.narrow(1, 0, 1)
            energy = torch.zeros(
                len(data.natoms),
                device=node_energy.device,
                dtype=node_energy.dtype,
            )
            energy.index_add_(0, data.batch, node_energy.view(-1))
            energy = energy / self.avg_num_nodes

            # Add the per-atom linear references to the energy.
            if self.use_energy_lin_ref and self.load_energy_lin_ref:
                # During training, target E = (E_DFT - E_ref - E_mean) / E_std, and
                # during inference, \hat{E_DFT} = \hat{E} * E_std + E_ref + E_mean
                # where
                #
                # E_DFT = raw DFT energy,
                # E_ref = reference energy,
                # E_mean = normalizer mean,
                # E_std = normalizer std,
                # \hat{E} = predicted energy,
                # \hat{E_DFT} = predicted DFT energy.
                #
                # We can also write this as
                # \hat{E_DFT} = E_std * (\hat{E} + E_ref / E_std) + E_mean,
                # which is why we save E_ref / E_std as the linear reference.
                with torch.cuda.amp.autocast(False):
                    energy = energy.to(self.energy_lin_ref.dtype).index_add(
                        0,
                        data.batch,
                        self.energy_lin_ref[atomic_numbers],
                    )
=======
        node_energy = self.energy_block(x)
        node_energy = node_energy.embedding.narrow(1, 0, 1)
        if gp_utils.initialized():
            node_energy = gp_utils.gather_from_model_parallel_region(node_energy, dim=0)
        energy = torch.zeros(
            len(data.natoms),
            device=node_energy.device,
            dtype=node_energy.dtype,
        )
        energy.index_add_(0, data_batch_full, node_energy.view(-1))
        energy = energy / self.avg_num_nodes

        # Add the per-atom linear references to the energy.
        if self.use_energy_lin_ref and self.load_energy_lin_ref:
            # During training, target E = (E_DFT - E_ref - E_mean) / E_std, and
            # during inference, \hat{E_DFT} = \hat{E} * E_std + E_ref + E_mean
            # where
            #
            # E_DFT = raw DFT energy,
            # E_ref = reference energy,
            # E_mean = normalizer mean,
            # E_std = normalizer std,
            # \hat{E} = predicted energy,
            # \hat{E_DFT} = predicted DFT energy.
            #
            # We can also write this as
            # \hat{E_DFT} = E_std * (\hat{E} + E_ref / E_std) + E_mean,
            # which is why we save E_ref / E_std as the linear reference.
            with torch.cuda.amp.autocast(False):
                energy = energy.to(self.energy_lin_ref.dtype).index_add(
                    0,
                    data_batch_full,
                    self.energy_lin_ref[atomic_numbers_full],
                )
>>>>>>> 5743a593

            outputs["energy"] = energy
        ###############################################################
        # Force estimation
        ###############################################################
        if self.regress_forces:
            forces = self.force_block(
                x,
                atomic_numbers_full,
                edge_distance,
                edge_index,
                node_offset=node_offset,
            )
            forces = forces.embedding.narrow(1, 1, 3)
            forces = forces.view(-1, 3).contiguous()
            if gp_utils.initialized():
                forces = gp_utils.gather_from_model_parallel_region(forces, dim=0)
            outputs["forces"] = forces

        return outputs

    # Initialize the edge rotation matrics
    def _init_edge_rot_mat(self, data, edge_index, edge_distance_vec):
        return init_edge_rot_mat(edge_distance_vec)

    @property
    def num_params(self):
        return sum(p.numel() for p in self.parameters())

    def _init_weights(self, m):
        if isinstance(m, (torch.nn.Linear, SO3_LinearV2)):
            if m.bias is not None:
                torch.nn.init.constant_(m.bias, 0)
            if self.weight_init == "normal":
                std = 1 / math.sqrt(m.in_features)
                torch.nn.init.normal_(m.weight, 0, std)

        elif isinstance(m, torch.nn.LayerNorm):
            torch.nn.init.constant_(m.bias, 0)
            torch.nn.init.constant_(m.weight, 1.0)

    def _uniform_init_rad_func_linear_weights(self, m):
        if isinstance(m, RadialFunction):
            m.apply(self._uniform_init_linear_weights)

    def _uniform_init_linear_weights(self, m):
        if isinstance(m, torch.nn.Linear):
            if m.bias is not None:
                torch.nn.init.constant_(m.bias, 0)
            std = 1 / math.sqrt(m.in_features)
            torch.nn.init.uniform_(m.weight, -std, std)

    @torch.jit.ignore
    def no_weight_decay(self) -> set:
        no_wd_list = []
        named_parameters_list = [name for name, _ in self.named_parameters()]
        for module_name, module in self.named_modules():
            if isinstance(
                module,
                (
                    torch.nn.Linear,
                    SO3_LinearV2,
                    torch.nn.LayerNorm,
                    EquivariantLayerNormArray,
                    EquivariantLayerNormArraySphericalHarmonics,
                    EquivariantRMSNormArraySphericalHarmonics,
                    EquivariantRMSNormArraySphericalHarmonicsV2,
                    GaussianRadialBasisLayer,
                ),
            ):
                for parameter_name, _ in module.named_parameters():
                    if (
                        isinstance(module, (torch.nn.Linear, SO3_LinearV2))
                        and "weight" in parameter_name
                    ):
                        continue
                    global_parameter_name = module_name + "." + parameter_name
                    assert global_parameter_name in named_parameters_list
                    no_wd_list.append(global_parameter_name)

        return set(no_wd_list)<|MERGE_RESOLUTION|>--- conflicted
+++ resolved
@@ -600,16 +600,19 @@
         ###############################################################
         # Energy estimation
         ###############################################################
-<<<<<<< HEAD
         if self.regress_energy:
             node_energy = self.energy_block(x)
             node_energy = node_energy.embedding.narrow(1, 0, 1)
+            if gp_utils.initialized():
+                node_energy = gp_utils.gather_from_model_parallel_region(
+                    node_energy, dim=0
+                )
             energy = torch.zeros(
                 len(data.natoms),
                 device=node_energy.device,
                 dtype=node_energy.dtype,
             )
-            energy.index_add_(0, data.batch, node_energy.view(-1))
+            energy.index_add_(0, data_batch_full, node_energy.view(-1))
             energy = energy / self.avg_num_nodes
 
             # Add the per-atom linear references to the energy.
@@ -631,45 +634,9 @@
                 with torch.cuda.amp.autocast(False):
                     energy = energy.to(self.energy_lin_ref.dtype).index_add(
                         0,
-                        data.batch,
-                        self.energy_lin_ref[atomic_numbers],
+                        data_batch_full,
+                        self.energy_lin_ref[atomic_numbers_full],
                     )
-=======
-        node_energy = self.energy_block(x)
-        node_energy = node_energy.embedding.narrow(1, 0, 1)
-        if gp_utils.initialized():
-            node_energy = gp_utils.gather_from_model_parallel_region(node_energy, dim=0)
-        energy = torch.zeros(
-            len(data.natoms),
-            device=node_energy.device,
-            dtype=node_energy.dtype,
-        )
-        energy.index_add_(0, data_batch_full, node_energy.view(-1))
-        energy = energy / self.avg_num_nodes
-
-        # Add the per-atom linear references to the energy.
-        if self.use_energy_lin_ref and self.load_energy_lin_ref:
-            # During training, target E = (E_DFT - E_ref - E_mean) / E_std, and
-            # during inference, \hat{E_DFT} = \hat{E} * E_std + E_ref + E_mean
-            # where
-            #
-            # E_DFT = raw DFT energy,
-            # E_ref = reference energy,
-            # E_mean = normalizer mean,
-            # E_std = normalizer std,
-            # \hat{E} = predicted energy,
-            # \hat{E_DFT} = predicted DFT energy.
-            #
-            # We can also write this as
-            # \hat{E_DFT} = E_std * (\hat{E} + E_ref / E_std) + E_mean,
-            # which is why we save E_ref / E_std as the linear reference.
-            with torch.cuda.amp.autocast(False):
-                energy = energy.to(self.energy_lin_ref.dtype).index_add(
-                    0,
-                    data_batch_full,
-                    self.energy_lin_ref[atomic_numbers_full],
-                )
->>>>>>> 5743a593
 
             outputs["energy"] = energy
         ###############################################################
