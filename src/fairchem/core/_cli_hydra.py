--- conflicted
+++ resolved
@@ -177,14 +177,8 @@
             _set_deterministic_mode()
 
         self.runner: Runner = hydra.utils.instantiate(dict_config.runner)
-<<<<<<< HEAD
         self.runner.initialize(self.config.job)
 
-=======
-        self.runner.config = self.config
-
-        # Attempt to load runner state if there was previous state
->>>>>>> 8243bbf6
         # must call resume state AFTER the runner has been initialized
         self.runner.load_state(self.config.job.runner_state_path)
         self.runner.run()
