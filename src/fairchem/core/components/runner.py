--- conflicted
+++ resolved
@@ -43,14 +43,10 @@
             raise ValueError("sum is greater than 1000!")
         return self.x + self.y
 
-<<<<<<< HEAD
     def initialize(self, job_config: DictConfig) -> None:
         pass
 
-    def save_state(self) -> None:
-=======
     def save_state(self, checkpoint_location: str) -> None:
->>>>>>> 8243bbf6
         pass
 
     def load_state(self, checkpoint_location: str | None) -> None:
