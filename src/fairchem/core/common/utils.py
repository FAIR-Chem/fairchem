--- conflicted
+++ resolved
@@ -1466,7 +1466,10 @@
     return model
 
 
-<<<<<<< HEAD
+def get_timestamp_uid() -> str:
+    return datetime.datetime.now().strftime("%Y%m-%d%H-%M%S-") + str(uuid4())[:4]
+
+
 @torch.no_grad()
 def tensor_stats(name: str, x: torch.Tensor) -> dict:
     return {
@@ -1490,8 +1493,4 @@
         else:
             row_grad = None * len(row_weight)
         data.append([param_name] + row_weight + row_grad)  # noqa
-    return columns, data
-=======
-def get_timestamp_uid() -> str:
-    return datetime.datetime.now().strftime("%Y%m-%d%H-%M%S-") + str(uuid4())[:4]
->>>>>>> 46324e37
+    return columns, data