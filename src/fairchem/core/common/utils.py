--- conflicted
+++ resolved
@@ -1023,7 +1023,6 @@
 
         trainer_cls = registry.get_trainer_class(trainer_name)
         assert trainer_cls is not None, "Trainer not found"
-<<<<<<< HEAD
 
         if task_name == "multitask":
             missing_keys = multitask_required_keys - {
@@ -1048,7 +1047,7 @@
                 is_debug=config.get("is_debug", False),
                 print_every=config.get("print_every", 10),
                 seed=config.get("seed", 0),
-                logger=config.get("logger", "tensorboard"),
+                logger=config.get("logger", "wandb"),
                 local_rank=config["local_rank"],
                 amp=config.get("amp", False),
                 cpu=config.get("cpu", False),
@@ -1071,7 +1070,7 @@
                 is_debug=config.get("is_debug", False),
                 print_every=config.get("print_every", 10),
                 seed=config.get("seed", 0),
-                logger=config.get("logger", "tensorboard"),
+                logger=config.get("logger", "wandb"),
                 local_rank=config["local_rank"],
                 amp=config.get("amp", False),
                 cpu=config.get("cpu", False),
@@ -1079,30 +1078,6 @@
                 noddp=config.get("noddp", False),
                 name=task_name,
             )
-=======
-        trainer = trainer_cls(
-            task=config.get("task", {}),
-            model=config["model"],
-            outputs=config.get("outputs", {}),
-            dataset=config["dataset"],
-            optimizer=config["optim"],
-            loss_functions=config.get("loss_functions", {}),
-            evaluation_metrics=config.get("evaluation_metrics", {}),
-            identifier=config["identifier"],
-            timestamp_id=config.get("timestamp_id", None),
-            run_dir=config.get("run_dir", "./"),
-            is_debug=config.get("is_debug", False),
-            print_every=config.get("print_every", 10),
-            seed=config.get("seed", 0),
-            logger=config.get("logger", "wandb"),
-            local_rank=config["local_rank"],
-            amp=config.get("amp", False),
-            cpu=config.get("cpu", False),
-            slurm=config.get("slurm", {}),
-            noddp=config.get("noddp", False),
-            name=task_name,
-        )
->>>>>>> 7a6907cc
 
         task_cls = registry.get_task_class(config["mode"])
         assert task_cls is not None, "Task not found"
