"""
Copyright (c) Meta, Inc. and its affiliates.
This source code is licensed under the MIT license found in the
LICENSE file in the root directory of this source tree.
"""

from __future__ import annotations

import logging
from abc import ABCMeta
from functools import cached_property
from pathlib import Path
from typing import (
    TYPE_CHECKING,
    Any,
    NamedTuple,
    Protocol,
    TypeVar,
    runtime_checkable,
)

import numpy as np
import torch
from torch import randperm
from torch.utils.data import Dataset
from torch.utils.data import Subset as Subset_

from fairchem.core.common.registry import registry

if TYPE_CHECKING:
    from collections.abc import Sequence

    from numpy.typing import ArrayLike


T_co = TypeVar("T_co", covariant=True)


class DatasetMetadata(NamedTuple):
    natoms: ArrayLike | None = None


class UnsupportedDatasetError(ValueError):
    pass


@runtime_checkable
class DatasetWithSizes(Protocol):
    # metadata: DatasetMetadata

    def get_metadata(self, attr, idxs):
        """get metadata attr for the given idx or idxs"""


class Subset(Subset_, DatasetWithSizes):
    """A pytorch subset that also takes metadata if given."""

    def __init__(
        self,
        dataset: Dataset[T_co],
        indices: Sequence[int],
        metadata: DatasetMetadata | None = None,
    ) -> None:
        super().__init__(dataset, indices)
        self.metadata = metadata
        self.indices = indices

    def get_metadata(self, attr, idx):
        if isinstance(idx, list):
            return getattr(self.dataset.metadata, attr)[[self.indices[i] for i in idx]]
        return getattr(self.dataset.metadata, attr)[self.indices[idx]]
<<<<<<< HEAD

        """metadata_dict = {}
        for field in DatasetMetadata._fields:
            value = getattr(metadata, field)
            # TODO should we always set value based on indices?
            if isinstance(value, (Sequence, np.ndarray)):
                value = value[indices]
            metadata_dict[field] = value
        self.metadata = DatasetMetadata(**metadata_dict)"""
=======
>>>>>>> 64b8df23


class BaseDataset(Dataset[T_co], DatasetWithSizes, metaclass=ABCMeta):
    """Base Dataset class for all OCP datasets."""

    def __init__(self, config: dict):
        """Initialize

        Args:
            config (dict): dataset configuration
        """
        self.config = config

        if isinstance(config["src"], str):
            self.paths = [Path(self.config["src"])]
        else:
            self.paths = tuple(Path(path) for path in config["src"])

        self.lin_ref = None
        if self.config.get("lin_ref", False):
            lin_ref = torch.tensor(
                np.load(self.config["lin_ref"], allow_pickle=True)["coeff"]
            )
            self.lin_ref = torch.nn.Parameter(lin_ref, requires_grad=False)

    def __len__(self) -> int:
        return self.num_samples

    @cached_property
    def indices(self):
        return np.arange(self.num_samples, dtype=int)

    @cached_property
    def metadata(self) -> DatasetMetadata:
        # logic to read metadata file here
        metadata_npzs = []
        if self.config.get("metadata_path", None) is not None:
            metadata_npzs.append(
                np.load(self.config["metadata_path"], allow_pickle=True)
            )

        else:
            for path in self.paths:
                if path.is_file():
                    metadata_file = path.parent / "metadata.npz"
                else:
                    metadata_file = path / "metadata.npz"
                if metadata_file.is_file():
                    metadata_npzs.append(np.load(metadata_file, allow_pickle=True))

        if len(metadata_npzs) == 0:
            raise ValueError(
                f"Could not find dataset metadata.npz files in '{self.paths}'"
            )

        metadata = DatasetMetadata(
            **{
                field: np.concatenate([metadata[field] for metadata in metadata_npzs])
                for field in DatasetMetadata._fields
            }
        )

        assert metadata.natoms.shape[0] == len(
            self
        ), "Loaded metadata and dataset size mismatch."

        return metadata

    def get_metadata(self, attr, idx):
        metadata_attr = getattr(self.metadata, attr)
        if isinstance(idx, list):
            return [metadata_attr[_idx] for _idx in idx]
        return metadata_attr[idx]


def create_dataset(config: dict[str, Any], split: str) -> Subset:
    """Create a dataset from a config dictionary

    Args:
        config (dict): dataset config dictionary
        split (str): name of split

    Returns:
        Subset: dataset subset class
    """
    # Initialize the dataset
    dataset_cls = registry.get_dataset_class(config["format"])
    assert issubclass(dataset_cls, Dataset), f"{dataset_cls} is not a Dataset"

    # remove information about other splits, only keep specified split
    # this may only work with the mt config not main config
    current_split_config = config.copy()
    if "splits" in current_split_config:
        current_split_config.pop("splits")
        current_split_config.update(config["splits"][split])

    dataset = dataset_cls(current_split_config)
    # Get indices of the dataset
    indices = dataset.indices
    max_atoms = current_split_config.get("max_atoms", None)
    if max_atoms is not None:
        indices = indices[dataset.metadata.natoms[indices] <= max_atoms]

    # Apply dataset level transforms
    # TODO is no_shuffle mutually exclusive though? or what is the purpose of no_shuffle?
    first_n = current_split_config.get("first_n")
    sample_n = current_split_config.get("sample_n")
    no_shuffle = current_split_config.get("no_shuffle")
    # this is true if at most one of the mutually exclusive arguments are set
    if sum(arg is not None for arg in (first_n, sample_n, no_shuffle)) > 1:
        raise ValueError(
            "sample_n, first_n, no_shuffle are mutually exclusive arguments. Only one can be provided."
        )
    if first_n is not None:
        max_index = first_n
    elif sample_n is not None:
        # shuffle by default, user can disable to optimize if they have confidence in dataset
        # shuffle all datasets by default to avoid biasing the sampling in concat dataset
        # TODO only shuffle if split is train
        max_index = sample_n
        indices = indices[randperm(len(indices))]
    else:
        max_index = len(dataset)
        indices = indices if no_shuffle else indices[randperm(len(indices))]

    try:
        indices = indices[:max_index]
    except IndexError as error:
        msg = (
            f"Cannot take {max_index} data points from a dataset of only length {len(indices)}.\n"
            f"Make sure to set first_n or sample_n to a number =< the total samples in dataset."
        )
        if max_atoms is not None:
            msg = msg[:-1] + f"that are smaller than the given max_atoms {max_atoms}."
        raise ValueError(msg) from error
    return Subset(dataset, indices, metadata=dataset.metadata)<|MERGE_RESOLUTION|>--- conflicted
+++ resolved
@@ -69,18 +69,6 @@
         if isinstance(idx, list):
             return getattr(self.dataset.metadata, attr)[[self.indices[i] for i in idx]]
         return getattr(self.dataset.metadata, attr)[self.indices[idx]]
-<<<<<<< HEAD
-
-        """metadata_dict = {}
-        for field in DatasetMetadata._fields:
-            value = getattr(metadata, field)
-            # TODO should we always set value based on indices?
-            if isinstance(value, (Sequence, np.ndarray)):
-                value = value[indices]
-            metadata_dict[field] = value
-        self.metadata = DatasetMetadata(**metadata_dict)"""
-=======
->>>>>>> 64b8df23
 
 
 class BaseDataset(Dataset[T_co], DatasetWithSizes, metaclass=ABCMeta):
