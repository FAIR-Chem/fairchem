"""
Copyright (c) Meta, Inc. and its affiliates.

This source code is licensed under the MIT license found in the
LICENSE file in the root directory of this source tree.
"""

from __future__ import annotations

import datetime
import errno
import logging
import os
import random
from abc import ABC, abstractmethod
from itertools import chain
from typing import TYPE_CHECKING

import numpy as np
import numpy.typing as npt
import torch
import torch.nn as nn
import yaml
from torch.nn.parallel.distributed import DistributedDataParallel
from torch.utils.data import DataLoader
from tqdm import tqdm

from fairchem.core import __version__
from fairchem.core.common import distutils, gp_utils
from fairchem.core.common.data_parallel import BalancedBatchSampler, OCPCollater
from fairchem.core.common.registry import registry
from fairchem.core.common.typing import assert_is_instance as aii
from fairchem.core.common.typing import none_throws
from fairchem.core.common.utils import (
    get_commit_hash,
    get_loss_module,
    load_state_dict,
    save_checkpoint,
    update_config,
)
from fairchem.core.modules.evaluator import Evaluator
from fairchem.core.modules.exponential_moving_average import ExponentialMovingAverage
from fairchem.core.modules.loss import DDPLoss
from fairchem.core.modules.normalizer import Normalizer
from fairchem.core.modules.scaling.compat import load_scales_compat
from fairchem.core.modules.scaling.util import ensure_fitted
from fairchem.core.modules.scheduler import LRScheduler

if TYPE_CHECKING:
    from collections.abc import Sequence


@registry.register_trainer("base")
class BaseTrainer(ABC):
    def __init__(
        self,
        task,
        model,
        outputs,
        dataset,
        optimizer,
        loss_functions,
        evaluation_metrics,
        identifier: str,
        timestamp_id: str | None = None,
        run_dir: str | None = None,
        is_debug: bool = False,
        print_every: int = 100,
        seed: int | None = None,
        logger: str = "wandb",
        local_rank: int = 0,
        amp: bool = False,
        cpu: bool = False,
        name: str = "ocp",
        slurm=None,
        noddp: bool = False,
        gp_gpus: int | None = None,
    ) -> None:
        if slurm is None:
            slurm = {}
        self.name = name
        self.is_debug = is_debug
        self.cpu = cpu
        self.epoch = 0
        self.step = 0

        if torch.cuda.is_available() and not self.cpu:
            self.device = torch.device(f"cuda:{local_rank}")
        else:
            self.device = torch.device("cpu")
            self.cpu = True  # handle case when `--cpu` isn't specified
            # but there are no gpu devices available

        if run_dir is None:
            run_dir = os.getcwd()

        self.timestamp_id: str
        if timestamp_id is None:
            timestamp_id = self._get_timestamp(self.device, identifier)

        self.timestamp_id = none_throws(timestamp_id)

        commit_hash = get_commit_hash()

        logger_name = logger if isinstance(logger, str) else logger["name"]
        self.config = {
            "task": task,
            "trainer": name,
            "model": aii(model.pop("name"), str),
            "model_attributes": model,
            "outputs": outputs,
            "optim": optimizer,
            "loss_functions": loss_functions,
            "evaluation_metrics": evaluation_metrics,
            "logger": logger,
            "amp": amp,
            "gpus": distutils.get_world_size() if not self.cpu else 0,
            "cmd": {
                "identifier": identifier,
                "print_every": print_every,
                "seed": seed,
                "timestamp_id": self.timestamp_id,
                "commit": commit_hash,
                "version": __version__,
                "checkpoint_dir": os.path.join(
                    run_dir, "checkpoints", self.timestamp_id
                ),
                "results_dir": os.path.join(run_dir, "results", self.timestamp_id),
                "logs_dir": os.path.join(
                    run_dir, "logs", logger_name, self.timestamp_id
                ),
            },
            "slurm": slurm,
            "noddp": noddp,
            "gp_gpus": gp_gpus,
        }
        # AMP Scaler
        self.scaler = torch.cuda.amp.GradScaler() if amp and not self.cpu else None

        # Fill in SLURM information in config, if applicable
        if "SLURM_JOB_ID" in os.environ and "folder" in self.config["slurm"]:
            if "SLURM_ARRAY_JOB_ID" in os.environ:
                self.config["slurm"]["job_id"] = "{}_{}".format(
                    os.environ["SLURM_ARRAY_JOB_ID"],
                    os.environ["SLURM_ARRAY_TASK_ID"],
                )
            else:
                self.config["slurm"]["job_id"] = os.environ["SLURM_JOB_ID"]
            self.config["slurm"]["folder"] = self.config["slurm"]["folder"].replace(
                "%j", self.config["slurm"]["job_id"]
            )

        # Define datasets
        if isinstance(dataset, list):
            if len(dataset) > 0:
                self.config["dataset"] = dataset[0]
            if len(dataset) > 1:
                self.config["val_dataset"] = dataset[1]
            if len(dataset) > 2:
                self.config["test_dataset"] = dataset[2]
        elif isinstance(dataset, dict):
            self.config["dataset"] = dataset.get("train", None)
            self.config["val_dataset"] = dataset.get("val", None)
            self.config["test_dataset"] = dataset.get("test", None)
            self.config["relax_dataset"] = dataset.get("relax", None)
        else:
            self.config["dataset"] = dataset

        if not is_debug and distutils.is_master():
            os.makedirs(self.config["cmd"]["checkpoint_dir"], exist_ok=True)
            os.makedirs(self.config["cmd"]["results_dir"], exist_ok=True)
            os.makedirs(self.config["cmd"]["logs_dir"], exist_ok=True)

        ### backwards compatability with OCP v<2.0
        self.config = update_config(self.config)

        if distutils.is_master():
            logging.info(yaml.dump(self.config, default_flow_style=False))

        self.load()

    @abstractmethod
    def train(self, disable_eval_tqdm: bool = False) -> None:
        """Run model training iterations."""

    @staticmethod
    def _get_timestamp(device: torch.device, suffix: str | None) -> str:
        now = datetime.datetime.now().timestamp()
        timestamp_tensor = torch.tensor(now).to(device)
        # create directories from master rank only
        distutils.broadcast(timestamp_tensor, 0)
        timestamp_str = datetime.datetime.fromtimestamp(
            timestamp_tensor.float().item()
        ).strftime("%Y-%m-%d-%H-%M-%S")
        if suffix:
            timestamp_str += "-" + suffix
        return timestamp_str

    def load(self) -> None:
        self.load_seed_from_config()
        self.load_logger()
        self.load_datasets()
        self.load_task()
        self.load_model()
        self.load_loss()
        self.load_optimizer()
        self.load_extras()

    def set_seed(self, seed) -> None:
        # https://pytorch.org/docs/stable/notes/randomness.html
        random.seed(seed)
        np.random.seed(seed)
        torch.manual_seed(seed)
        torch.cuda.manual_seed_all(seed)
        torch.backends.cudnn.deterministic = True
        torch.backends.cudnn.benchmark = False

    def load_seed_from_config(self) -> None:
        # https://pytorch.org/docs/stable/notes/randomness.html
        if self.config["cmd"]["seed"] is None:
            return
        self.set_seed(self.config["cmd"]["seed"])

    def load_logger(self) -> None:
        self.logger = None
        if not self.is_debug and distutils.is_master():
            assert self.config["logger"] is not None, "Specify logger in config"

            logger = self.config["logger"]
            logger_name = logger if isinstance(logger, str) else logger["name"]
            assert logger_name, "Specify logger name"

            self.logger = registry.get_logger_class(logger_name)(self.config)

    def get_sampler(
        self, dataset, batch_size: int, shuffle: bool
    ) -> BalancedBatchSampler:
        if "load_balancing" in self.config["optim"]:
            balancing_mode = self.config["optim"]["load_balancing"]
            force_balancing = True
        else:
            balancing_mode = "atoms"
            force_balancing = False

        if gp_utils.initialized():
            num_replicas = gp_utils.get_dp_world_size()
            rank = gp_utils.get_dp_rank()
        else:
            num_replicas = distutils.get_world_size()
            rank = distutils.get_rank()
        return BalancedBatchSampler(
            dataset,
            batch_size=batch_size,
            num_replicas=num_replicas,
            rank=rank,
            device=self.device,
            mode=balancing_mode,
            shuffle=shuffle,
            force_balancing=force_balancing,
            seed=self.config["cmd"]["seed"],
        )

    def get_dataloader(self, dataset, sampler) -> DataLoader:
        return DataLoader(
            dataset,
            collate_fn=self.ocp_collater,
            num_workers=self.config["optim"]["num_workers"],
            pin_memory=True,
            batch_sampler=sampler,
        )

    def load_datasets(self) -> None:
        self.ocp_collater = OCPCollater(
            self.config["model_attributes"].get("otf_graph", False)
        )
        self.train_loader = None
        self.val_loader = None
        self.test_loader = None

        # load train, val, test datasets
        if self.config.get("dataset", None) and self.config["dataset"].get("src", None):
            logging.info(
                f"Loading dataset: {self.config['dataset'].get('format', 'lmdb')}"
            )

            self.train_dataset = registry.get_dataset_class(
                self.config["dataset"].get("format", "lmdb")
            )(self.config["dataset"])
            self.train_sampler = self.get_sampler(
                self.train_dataset,
                self.config["optim"]["batch_size"],
                shuffle=True,
            )
            self.train_loader = self.get_dataloader(
                self.train_dataset,
                self.train_sampler,
            )
        elif self.config.get("dataset", None) is None:
            self.config["dataset"] = {}

        if self.config.get("val_dataset", None):
            if self.config["val_dataset"].get("use_train_settings", True):
                val_config = self.config["dataset"].copy()
                val_config.update(self.config["val_dataset"])
            else:
                val_config = self.config["val_dataset"]

            self.val_dataset = registry.get_dataset_class(
                val_config.get("format", "lmdb")
            )(val_config)
            self.val_sampler = self.get_sampler(
                self.val_dataset,
                self.config["optim"].get(
                    "eval_batch_size", self.config["optim"]["batch_size"]
                ),
                shuffle=False,
            )
            self.val_loader = self.get_dataloader(
                self.val_dataset,
                self.val_sampler,
            )
        else:
            self.config["val_dataset"] = {}

        if self.config.get("test_dataset", None):
            if (
                self.config["test_dataset"].get("use_train_settings", True)
                and self.config[
                    "dataset"
                ]  # if there's no training dataset, we have nothing to copy
            ):
                test_config = self.config["dataset"].copy()
                test_config.update(self.config["test_dataset"])
            else:
                test_config = self.config["test_dataset"]

            self.test_dataset = registry.get_dataset_class(
                test_config.get("format", "lmdb")
            )(test_config)
            self.test_sampler = self.get_sampler(
                self.test_dataset,
                self.config["optim"].get(
                    "eval_batch_size", self.config["optim"]["batch_size"]
                ),
                shuffle=False,
            )
            self.test_loader = self.get_dataloader(
                self.test_dataset,
                self.test_sampler,
            )
        else:
            self.config["test_dataset"] = {}

<<<<<<< HEAD
        # load relaxation dataset
        if self.config["task"].get("relax_dataset", None):
            dataset_format = self.config["task"]["relax_dataset"].get("format", "lmdb")
            self.relax_dataset = registry.get_dataset_class(dataset_format)(
                self.config["task"]["relax_dataset"]
            )
            self.relax_sampler = self.get_sampler(
                self.relax_dataset,
                self.config["optim"].get(
                    "eval_batch_size", self.config["optim"]["batch_size"]
                ),
                shuffle=False,
            )
            self.relax_loader = self.get_dataloader(
                self.relax_dataset,
                self.relax_sampler,
            )
=======
            if self.config.get("relax_dataset", None):
                if self.config["relax_dataset"].get("use_train_settings", True):
                    relax_config = self.config["dataset"].copy()
                    relax_config.update(self.config["relax_dataset"])
                else:
                    relax_config = self.config["relax_dataset"]

                self.relax_dataset = registry.get_dataset_class(
                    relax_config.get("format", "lmdb")
                )(relax_config)
                self.relax_sampler = self.get_sampler(
                    self.relax_dataset,
                    self.config["optim"].get(
                        "eval_batch_size", self.config["optim"]["batch_size"]
                    ),
                    shuffle=False,
                )
                self.relax_loader = self.get_dataloader(
                    self.relax_dataset,
                    self.relax_sampler,
                )
>>>>>>> 8fc79811

    def load_task(self):
        # Normalizer for the dataset.

        # Is it troublesome that we assume any normalizer info is in train? What if there is no
        # training dataset? What happens if we just specify a test
        normalizer = self.config["dataset"].get("transforms", {}).get("normalizer", {})
        self.normalizers = {}
        if normalizer:
            for target in normalizer:
                self.normalizers[target] = Normalizer(
                    mean=normalizer[target].get("mean", 0),
                    std=normalizer[target].get("stdev", 1),
                )

        self.output_targets = {}
        for target_name in self.config["outputs"]:
            self.output_targets[target_name] = self.config["outputs"][target_name]
            if "decomposition" in self.config["outputs"][target_name]:
                for subtarget in self.config["outputs"][target_name]["decomposition"]:
                    self.output_targets[subtarget] = (
                        self.config["outputs"][target_name]["decomposition"]
                    )[subtarget]
                    self.output_targets[subtarget]["parent"] = target_name
                    # inherent properties if not available
                    if "level" not in self.output_targets[subtarget]:
                        self.output_targets[subtarget]["level"] = self.config[
                            "outputs"
                        ][target_name].get("level", "system")
                    if "train_on_free_atoms" not in self.output_targets[subtarget]:
                        self.output_targets[subtarget][
                            "train_on_free_atoms"
                        ] = self.config["outputs"][target_name].get(
                            "train_on_free_atoms", True
                        )
                    if "eval_on_free_atoms" not in self.output_targets[subtarget]:
                        self.output_targets[subtarget][
                            "eval_on_free_atoms"
                        ] = self.config["outputs"][target_name].get(
                            "eval_on_free_atoms", True
                        )

        # TODO: Assert that all targets, loss fn, metrics defined are consistent
        self.evaluation_metrics = self.config.get("evaluation_metrics", {})
        self.evaluator = Evaluator(
            task=self.name,
            eval_metrics=self.evaluation_metrics.get(
                "metrics", Evaluator.task_metrics.get(self.name, {})
            ),
        )

    def load_model(self) -> None:
        # Build model
        if distutils.is_master():
            logging.info(f"Loading model: {self.config['model']}")

        # TODO: depreicated, remove.
        bond_feat_dim = None
        bond_feat_dim = self.config["model_attributes"].get("num_gaussians", 50)

        loader = self.train_loader or self.val_loader or self.test_loader
        self.model = registry.get_model_class(self.config["model"])(
            loader.dataset[0].x.shape[-1]
            if loader
            and hasattr(loader.dataset[0], "x")
            and loader.dataset[0].x is not None
            else None,
            bond_feat_dim,
            1,
            **self.config["model_attributes"],
        ).to(self.device)

        if distutils.is_master():
            logging.info(
                f"Loaded {self.model.__class__.__name__} with "
                f"{self.model.num_params} parameters."
            )

        if self.logger is not None:
            # only "watch" model if user specify watch: True because logging gradients
            # spews too much data into W&B and makes the UI slow to respond
            if "watch" in self.config["logger"]:
                self.logger.watch(
                    self.model, log_freq=int(self.config["logger"]["watch"])
                )
            self.logger.log_summary({"num_params": self.model.num_params})

        if distutils.initialized() and not self.config["noddp"]:
            self.model = DistributedDataParallel(self.model, device_ids=[self.device])

    @property
    def _unwrapped_model(self):
        module = self.model
        while isinstance(module, DistributedDataParallel):
            module = module.module
        return module

    def load_checkpoint(
        self, checkpoint_path: str, checkpoint: dict | None = None
    ) -> None:
        if checkpoint is None:
            if not os.path.isfile(checkpoint_path):
                raise FileNotFoundError(
                    errno.ENOENT, "Checkpoint file not found", checkpoint_path
                )
            logging.info(f"Loading checkpoint from: {checkpoint_path}")
            map_location = torch.device("cpu") if self.cpu else self.device
            checkpoint = torch.load(checkpoint_path, map_location=map_location)

        self.epoch = checkpoint.get("epoch", 0)
        self.step = checkpoint.get("step", 0)
        self.best_val_metric = checkpoint.get("best_val_metric", None)
        self.primary_metric = checkpoint.get("primary_metric", None)

        # Match the "module." count in the keys of model and checkpoint state_dict
        # DataParallel model has 1 "module.",  DistributedDataParallel has 2 "module."
        # Not using either of the above two would have no "module."

        ckpt_key_count = next(iter(checkpoint["state_dict"])).count("module")
        mod_key_count = next(iter(self.model.state_dict())).count("module")
        key_count_diff = mod_key_count - ckpt_key_count

        if key_count_diff > 0:
            new_dict = {
                key_count_diff * "module." + k: v
                for k, v in checkpoint["state_dict"].items()
            }
        elif key_count_diff < 0:
            new_dict = {
                k[len("module.") * abs(key_count_diff) :]: v
                for k, v in checkpoint["state_dict"].items()
            }
        else:
            new_dict = checkpoint["state_dict"]

        strict = self.config["task"].get("strict_load", True)
        load_state_dict(self.model, new_dict, strict=strict)

        if "optimizer" in checkpoint:
            self.optimizer.load_state_dict(checkpoint["optimizer"])
        if "scheduler" in checkpoint and checkpoint["scheduler"] is not None:
            self.scheduler.scheduler.load_state_dict(checkpoint["scheduler"])
        if "ema" in checkpoint and checkpoint["ema"] is not None:
            self.ema.load_state_dict(checkpoint["ema"])
        else:
            self.ema = None

        scale_dict = checkpoint.get("scale_dict", None)
        if scale_dict:
            logging.info(
                "Overwriting scaling factors with those loaded from checkpoint. "
                "If you're generating predictions with a pretrained checkpoint, this is the correct behavior. "
                "To disable this, delete `scale_dict` from the checkpoint. "
            )
            load_scales_compat(self._unwrapped_model, scale_dict)

        for key in checkpoint["normalizers"]:
            ### Convert old normalizer keys to new target keys
            if key == "target":
                target_key = "energy"
            elif key == "grad_target":
                target_key = "forces"
            else:
                target_key = key

            if target_key in self.normalizers:
                self.normalizers[target_key].load_state_dict(
                    checkpoint["normalizers"][key]
                )

        if self.scaler and checkpoint["amp"]:
            self.scaler.load_state_dict(checkpoint["amp"])

    def load_loss(self) -> None:
        self.loss_functions = []
        for _idx, loss in enumerate(self.config["loss_functions"]):
            for target in loss:
                loss_name = loss[target].get("fn", "mae")
                coefficient = loss[target].get("coefficient", 1)
                loss_reduction = loss[target].get("reduction", "mean")

                ### if torch module name provided, use that directly
                if hasattr(nn, loss_name):
                    loss_fn = getattr(nn, loss_name)()
                ### otherwise, retrieve the correct module based off old naming
                else:
                    loss_fn = get_loss_module(loss_name)

                loss_fn = DDPLoss(loss_fn, loss_name, loss_reduction)

                self.loss_functions.append(
                    (target, {"fn": loss_fn, "coefficient": coefficient})
                )

    def load_optimizer(self) -> None:
        optimizer = getattr(torch.optim, self.config["optim"].get("optimizer", "AdamW"))
        optimizer_params = self.config["optim"].get("optimizer_params", {})

        weight_decay = optimizer_params.get("weight_decay", 0)
        if "weight_decay" in self.config["optim"]:
            weight_decay = self.config["optim"]["weight_decay"]
            logging.warning(
                "Using `weight_decay` from `optim` instead of `optim.optimizer_params`."
                "Please update your config to use `optim.optimizer_params.weight_decay`."
                "`optim.weight_decay` will soon be deprecated."
            )

        if weight_decay > 0:
            self.model_params_no_wd = {}
            if hasattr(self._unwrapped_model, "no_weight_decay"):
                self.model_params_no_wd = self._unwrapped_model.no_weight_decay()

            params_decay, params_no_decay, name_no_decay = [], [], []
            for name, param in self.model.named_parameters():
                if not param.requires_grad:
                    continue

                if any(
                    name.endswith(skip_name) for skip_name in self.model_params_no_wd
                ):
                    params_no_decay.append(param)
                    name_no_decay.append(name)
                else:
                    params_decay.append(param)

            if distutils.is_master():
                logging.info("Parameters without weight decay:")
                logging.info(name_no_decay)

            self.optimizer = optimizer(
                params=[
                    {"params": params_no_decay, "weight_decay": 0},
                    {"params": params_decay, "weight_decay": weight_decay},
                ],
                lr=self.config["optim"]["lr_initial"],
                **optimizer_params,
            )
        else:
            self.optimizer = optimizer(
                params=self.model.parameters(),
                lr=self.config["optim"]["lr_initial"],
                **optimizer_params,
            )

    def load_extras(self) -> None:
        self.scheduler = LRScheduler(self.optimizer, self.config["optim"])
        self.clip_grad_norm = aii(
            self.config["optim"].get("clip_grad_norm", None), (int, float)
        )
        self.ema_decay = aii(self.config["optim"].get("ema_decay"), float)
        if self.ema_decay:
            self.ema = ExponentialMovingAverage(
                self.model.parameters(),
                self.ema_decay,
            )
        else:
            self.ema = None

    def save(
        self,
        metrics=None,
        checkpoint_file: str = "checkpoint.pt",
        training_state: bool = True,
    ) -> str | None:
        if not self.is_debug and distutils.is_master():
            if training_state:
                return save_checkpoint(
                    {
                        "epoch": self.epoch,
                        "step": self.step,
                        "state_dict": self.model.state_dict(),
                        "optimizer": self.optimizer.state_dict(),
                        "scheduler": self.scheduler.scheduler.state_dict()
                        if self.scheduler.scheduler_type != "Null"
                        else None,
                        "normalizers": {
                            key: value.state_dict()
                            for key, value in self.normalizers.items()
                        },
                        "config": self.config,
                        "val_metrics": metrics,
                        "ema": self.ema.state_dict() if self.ema else None,
                        "amp": self.scaler.state_dict() if self.scaler else None,
                        "best_val_metric": self.best_val_metric,
                        "primary_metric": self.evaluation_metrics.get(
                            "primary_metric",
                            self.evaluator.task_primary_metric[self.name],
                        ),
                    },
                    checkpoint_dir=self.config["cmd"]["checkpoint_dir"],
                    checkpoint_file=checkpoint_file,
                )
            else:
                if self.ema is not None:
                    self.ema.store()
                    self.ema.copy_to()
                ckpt_path = save_checkpoint(
                    {
                        "state_dict": self.model.state_dict(),
                        "normalizers": {
                            key: value.state_dict()
                            for key, value in self.normalizers.items()
                        },
                        "config": self.config,
                        "val_metrics": metrics,
                        "amp": self.scaler.state_dict() if self.scaler else None,
                    },
                    checkpoint_dir=self.config["cmd"]["checkpoint_dir"],
                    checkpoint_file=checkpoint_file,
                )
                if self.ema:
                    self.ema.restore()
                return ckpt_path
        return None

    def update_best(
        self,
        primary_metric,
        val_metrics,
        disable_eval_tqdm: bool = True,
    ) -> None:
        if (
            "mae" in primary_metric
            and val_metrics[primary_metric]["metric"] < self.best_val_metric
        ) or (
            "mae" not in primary_metric
            and val_metrics[primary_metric]["metric"] > self.best_val_metric
        ):
            self.best_val_metric = val_metrics[primary_metric]["metric"]
            self.save(
                metrics=val_metrics,
                checkpoint_file="best_checkpoint.pt",
                training_state=False,
            )
            if self.test_loader is not None:
                self.predict(
                    self.test_loader,
                    results_file="predictions",
                    disable_tqdm=disable_eval_tqdm,
                )

    @torch.no_grad()
    def validate(self, split: str = "val", disable_tqdm: bool = False):
        ensure_fitted(self._unwrapped_model, warn=True)

        if distutils.is_master():
            logging.info(f"Evaluating on {split}.")

        self.model.eval()
        if self.ema:
            self.ema.store()
            self.ema.copy_to()

        metrics = {}
        evaluator = Evaluator(
            task=self.name,
            eval_metrics=self.evaluation_metrics.get(
                "metrics", Evaluator.task_metrics.get(self.name, {})
            ),
        )

        rank = distutils.get_rank()

        loader = self.val_loader if split == "val" else self.test_loader

        for _i, batch in tqdm(
            enumerate(loader),
            total=len(loader),
            position=rank,
            desc=f"device {rank}",
            disable=disable_tqdm,
        ):
            # Forward.
            with torch.cuda.amp.autocast(enabled=self.scaler is not None):
                batch.to(self.device)
                out = self._forward(batch)
            loss = self._compute_loss(out, batch)

            # Compute metrics.
            metrics = self._compute_metrics(out, batch, evaluator, metrics)
            metrics = evaluator.update("loss", loss.item(), metrics)

        aggregated_metrics = {}
        for k in metrics:
            aggregated_metrics[k] = {
                "total": distutils.all_reduce(
                    metrics[k]["total"], average=False, device=self.device
                ),
                "numel": distutils.all_reduce(
                    metrics[k]["numel"], average=False, device=self.device
                ),
            }
            aggregated_metrics[k]["metric"] = (
                aggregated_metrics[k]["total"] / aggregated_metrics[k]["numel"]
            )
        metrics = aggregated_metrics

        log_dict = {k: metrics[k]["metric"] for k in metrics}
        log_dict.update({"epoch": self.epoch})
        if distutils.is_master():
            log_str = [f"{k}: {v:.4f}" for k, v in log_dict.items()]
            logging.info(", ".join(log_str))

        # Make plots.
        if self.logger is not None:
            self.logger.log(
                log_dict,
                step=self.step,
                split=split,
            )

        if self.ema:
            self.ema.restore()

        return metrics

    def _backward(self, loss) -> None:
        self.optimizer.zero_grad()
        loss.backward()
        # Scale down the gradients of shared parameters
        if hasattr(self.model, "shared_parameters"):
            for p, factor in self.model.shared_parameters:
                if hasattr(p, "grad") and p.grad is not None:
                    p.grad.detach().div_(factor)
                else:
                    if not hasattr(self, "warned_shared_param_no_grad"):
                        self.warned_shared_param_no_grad = True
                        logging.warning(
                            "Some shared parameters do not have a gradient. "
                            "Please check if all shared parameters are used "
                            "and point to PyTorch parameters."
                        )
        if self.clip_grad_norm:
            if self.scaler:
                self.scaler.unscale_(self.optimizer)
            grad_norm = torch.nn.utils.clip_grad_norm_(
                self.model.parameters(),
                max_norm=self.clip_grad_norm,
            )
            if self.logger is not None:
                self.logger.log({"grad_norm": grad_norm}, step=self.step, split="train")
        if self.scaler:
            self.scaler.step(self.optimizer)
            self.scaler.update()
        else:
            self.optimizer.step()
        if self.ema:
            self.ema.update()

    def save_results(
        self,
        predictions: dict[str, npt.NDArray],
        results_file: str | None,
        keys: Sequence[str] | None = None,
    ) -> None:
        if results_file is None:
            return
        if keys is None:
            keys = predictions.keys()

        results = distutils.gather_objects(predictions)
        distutils.synchronize()
        if distutils.is_master():
            gather_results = {
                key: list(chain(*(result[key] for result in results))) for key in keys
            }

            # Because of how distributed sampler works, some system ids
            # might be repeated to make no. of samples even across GPUs.
            _, idx = np.unique(gather_results["ids"], return_index=True)
            for k in keys:
                if "chunk_idx" in k:
                    gather_results[k] = np.cumsum([gather_results[k][i] for i in idx])[
                        :-1
                    ]
                else:
                    if f"{k}_chunk_idx" in keys or k == "forces":
                        gather_results[k] = np.concatenate(
                            [gather_results[k][i] for i in idx]
                        )
                    else:
                        gather_results[k] = np.array(
                            [gather_results[k][i] for i in idx]
                        )

            full_path = os.path.join(
                self.config["cmd"]["results_dir"], f"{self.name}_{results_file}.npz"
            )
            logging.info(f"Writing results to {full_path}")
            np.savez_compressed(full_path, **gather_results)<|MERGE_RESOLUTION|>--- conflicted
+++ resolved
@@ -351,13 +351,16 @@
         else:
             self.config["test_dataset"] = {}
 
-<<<<<<< HEAD
-        # load relaxation dataset
-        if self.config["task"].get("relax_dataset", None):
-            dataset_format = self.config["task"]["relax_dataset"].get("format", "lmdb")
-            self.relax_dataset = registry.get_dataset_class(dataset_format)(
-                self.config["task"]["relax_dataset"]
-            )
+        if self.config.get("relax_dataset", None):
+            if self.config["relax_dataset"].get("use_train_settings", True):
+                relax_config = self.config["dataset"].copy()
+                relax_config.update(self.config["relax_dataset"])
+            else:
+                relax_config = self.config["relax_dataset"]
+
+            self.relax_dataset = registry.get_dataset_class(
+                relax_config.get("format", "lmdb")
+            )(relax_config)
             self.relax_sampler = self.get_sampler(
                 self.relax_dataset,
                 self.config["optim"].get(
@@ -368,30 +371,7 @@
             self.relax_loader = self.get_dataloader(
                 self.relax_dataset,
                 self.relax_sampler,
-            )
-=======
-            if self.config.get("relax_dataset", None):
-                if self.config["relax_dataset"].get("use_train_settings", True):
-                    relax_config = self.config["dataset"].copy()
-                    relax_config.update(self.config["relax_dataset"])
-                else:
-                    relax_config = self.config["relax_dataset"]
-
-                self.relax_dataset = registry.get_dataset_class(
-                    relax_config.get("format", "lmdb")
-                )(relax_config)
-                self.relax_sampler = self.get_sampler(
-                    self.relax_dataset,
-                    self.config["optim"].get(
-                        "eval_batch_size", self.config["optim"]["batch_size"]
-                    ),
-                    shuffle=False,
-                )
-                self.relax_loader = self.get_dataloader(
-                    self.relax_dataset,
-                    self.relax_sampler,
-                )
->>>>>>> 8fc79811
+                )
 
     def load_task(self):
         # Normalizer for the dataset.
