"""
Copyright (c) Meta, Inc. and its affiliates.

This source code is licensed under the MIT license found in the
LICENSE file in the root directory of this source tree.
"""

from __future__ import annotations

import datetime
import errno
import logging
import os
import random
from abc import ABC, abstractmethod
from itertools import chain
from typing import TYPE_CHECKING

import numpy as np
import numpy.typing as npt
import torch
import torch.nn as nn
import yaml
from torch.nn.parallel.distributed import DistributedDataParallel
from torch.utils.data import DataLoader
from tqdm import tqdm

from fairchem.core import __version__
from fairchem.core.common import distutils, gp_utils
from fairchem.core.common.data_parallel import BalancedBatchSampler, OCPCollater
from fairchem.core.common.registry import registry
from fairchem.core.common.typing import assert_is_instance as aii
from fairchem.core.common.typing import none_throws
from fairchem.core.common.utils import (
    get_commit_hash,
    get_loss_module,
    load_state_dict,
    save_checkpoint,
    update_config,
)
from fairchem.core.modules.evaluator import Evaluator
from fairchem.core.modules.exponential_moving_average import ExponentialMovingAverage
from fairchem.core.modules.loss import DDPLoss
from fairchem.core.modules.normalizer import Normalizer
from fairchem.core.modules.scaling.compat import load_scales_compat
from fairchem.core.modules.scaling.util import ensure_fitted
from fairchem.core.modules.scheduler import LRScheduler

if TYPE_CHECKING:
    from collections.abc import Sequence


@registry.register_trainer("base")
class BaseTrainer(ABC):
    def __init__(
        self,
        task,
        model,
        outputs,
        dataset,
        optimizer,
        loss_functions,
        evaluation_metrics,
        identifier: str,
        timestamp_id: str | None = None,
        run_dir: str | None = None,
        is_debug: bool = False,
        print_every: int = 100,
        seed: int | None = None,
        logger: str = "wandb",
        local_rank: int = 0,
        amp: bool = False,
        cpu: bool = False,
        name: str = "ocp",
        slurm=None,
        noddp: bool = False,
        gp_gpus: int | None = None,
    ) -> None:
        if slurm is None:
            slurm = {}
        self.name = name
        self.is_debug = is_debug
        self.cpu = cpu
        self.epoch = 0
        self.step = 0

        if torch.cuda.is_available() and not self.cpu:
            self.device = torch.device(f"cuda:{local_rank}")
        else:
            self.device = torch.device("cpu")
            self.cpu = True  # handle case when `--cpu` isn't specified
            # but there are no gpu devices available

        if run_dir is None:
            run_dir = os.getcwd()

        self.timestamp_id: str
        if timestamp_id is None:
            timestamp_id = self._get_timestamp(self.device, identifier)

        self.timestamp_id = none_throws(timestamp_id)

        commit_hash = get_commit_hash()

        logger_name = logger if isinstance(logger, str) else logger["name"]
        self.config = {
            "task": task,
            "trainer": name,
            "model": aii(model.pop("name"), str),
            "model_attributes": model,
            "outputs": outputs,
            "optim": optimizer,
            "loss_functions": loss_functions,
            "evaluation_metrics": evaluation_metrics,
            "logger": logger,
            "amp": amp,
            "gpus": distutils.get_world_size() if not self.cpu else 0,
            "cmd": {
                "identifier": identifier,
                "print_every": print_every,
                "seed": seed,
                "timestamp_id": self.timestamp_id,
                "commit": commit_hash,
                "version": __version__,
                "checkpoint_dir": os.path.join(
                    run_dir, "checkpoints", self.timestamp_id
                ),
                "results_dir": os.path.join(run_dir, "results", self.timestamp_id),
                "logs_dir": os.path.join(
                    run_dir, "logs", logger_name, self.timestamp_id
                ),
            },
            "slurm": slurm,
            "noddp": noddp,
            "gp_gpus": gp_gpus,
        }
        # AMP Scaler
        self.scaler = torch.cuda.amp.GradScaler() if amp and not self.cpu else None

        # Fill in SLURM information in config, if applicable
        if "SLURM_JOB_ID" in os.environ and "folder" in self.config["slurm"]:
            if "SLURM_ARRAY_JOB_ID" in os.environ:
                self.config["slurm"]["job_id"] = "{}_{}".format(
                    os.environ["SLURM_ARRAY_JOB_ID"],
                    os.environ["SLURM_ARRAY_TASK_ID"],
                )
            else:
                self.config["slurm"]["job_id"] = os.environ["SLURM_JOB_ID"]
            self.config["slurm"]["folder"] = self.config["slurm"]["folder"].replace(
                "%j", self.config["slurm"]["job_id"]
            )

        # Define datasets
        if isinstance(dataset, list):
            if len(dataset) > 0:
                self.config["dataset"] = dataset[0]
            if len(dataset) > 1:
                self.config["val_dataset"] = dataset[1]
            if len(dataset) > 2:
                self.config["test_dataset"] = dataset[2]
        elif isinstance(dataset, dict):
            self.config["dataset"] = dataset.get("train", None)
            self.config["val_dataset"] = dataset.get("val", None)
            self.config["test_dataset"] = dataset.get("test", None)
            self.config["relax_dataset"] = dataset.get("relax", None)
        else:
            self.config["dataset"] = dataset

        if not is_debug and distutils.is_master():
            os.makedirs(self.config["cmd"]["checkpoint_dir"], exist_ok=True)
            os.makedirs(self.config["cmd"]["results_dir"], exist_ok=True)
            os.makedirs(self.config["cmd"]["logs_dir"], exist_ok=True)

        ### backwards compatability with OCP v<2.0
        self.config = update_config(self.config)

        if distutils.is_master():
            logging.info(yaml.dump(self.config, default_flow_style=False))

        self.load()

    @abstractmethod
    def train(self, disable_eval_tqdm: bool = False) -> None:
        """Run model training iterations."""

    @staticmethod
    def _get_timestamp(device: torch.device, suffix: str | None) -> str:
        now = datetime.datetime.now().timestamp()
        timestamp_tensor = torch.tensor(now).to(device)
        # create directories from master rank only
        distutils.broadcast(timestamp_tensor, 0)
        timestamp_str = datetime.datetime.fromtimestamp(
            timestamp_tensor.float().item()
        ).strftime("%Y-%m-%d-%H-%M-%S")
        if suffix:
            timestamp_str += "-" + suffix
        return timestamp_str

    def load(self) -> None:
        self.load_seed_from_config()
        self.load_logger()
        self.load_datasets()
        self.load_task()
        self.load_model()
        self.load_loss()
        self.load_optimizer()
        self.load_extras()

    def set_seed(self, seed) -> None:
        # https://pytorch.org/docs/stable/notes/randomness.html
        random.seed(seed)
        np.random.seed(seed)
        torch.manual_seed(seed)
        torch.cuda.manual_seed_all(seed)
        torch.backends.cudnn.deterministic = True
        torch.backends.cudnn.benchmark = False

    def load_seed_from_config(self) -> None:
        # https://pytorch.org/docs/stable/notes/randomness.html
        if self.config["cmd"]["seed"] is None:
            return
        self.set_seed(self.config["cmd"]["seed"])

    def load_logger(self) -> None:
        self.logger = None
        if not self.is_debug and distutils.is_master():
            assert self.config["logger"] is not None, "Specify logger in config"

            logger = self.config["logger"]
            logger_name = logger if isinstance(logger, str) else logger["name"]
            assert logger_name, "Specify logger name"

            self.logger = registry.get_logger_class(logger_name)(self.config)

    def get_sampler(
        self, dataset, batch_size: int, shuffle: bool
    ) -> BalancedBatchSampler:
        if "load_balancing" in self.config["optim"]:
            balancing_mode = self.config["optim"]["load_balancing"]
            force_balancing = True
        else:
            balancing_mode = "atoms"
            force_balancing = False

        if gp_utils.initialized():
            num_replicas = gp_utils.get_dp_world_size()
            rank = gp_utils.get_dp_rank()
        else:
            num_replicas = distutils.get_world_size()
            rank = distutils.get_rank()
        return BalancedBatchSampler(
            dataset,
            batch_size=batch_size,
            num_replicas=num_replicas,
            rank=rank,
            device=self.device,
            mode=balancing_mode,
            shuffle=shuffle,
            force_balancing=force_balancing,
            seed=self.config["cmd"]["seed"],
        )

    def get_dataloader(self, dataset, sampler) -> DataLoader:
        return DataLoader(
            dataset,
            collate_fn=self.ocp_collater,
            num_workers=self.config["optim"]["num_workers"],
            pin_memory=True,
            batch_sampler=sampler,
        )

    def load_datasets(self) -> None:
        self.ocp_collater = OCPCollater(
            self.config["model_attributes"].get("otf_graph", False)
        )
        self.train_loader = None
        self.val_loader = None
        self.test_loader = None

        # load train, val, test datasets
        if self.config["dataset"].get("src", None):
            logging.info(
                f"Loading dataset: {self.config['dataset'].get('format', 'lmdb')}"
            )

            self.train_dataset = registry.get_dataset_class(
                self.config["dataset"].get("format", "lmdb")
            )(self.config["dataset"])
            self.train_sampler = self.get_sampler(
                self.train_dataset,
                self.config["optim"]["batch_size"],
                shuffle=True,
            )
            self.train_loader = self.get_dataloader(
                self.train_dataset,
                self.train_sampler,
            )

        if self.config.get("val_dataset", None):
            if self.config["val_dataset"].get("use_train_settings", True):
                val_config = self.config["dataset"].copy()
                val_config.update(self.config["val_dataset"])
            else:
                val_config = self.config["val_dataset"]

            self.val_dataset = registry.get_dataset_class(
                val_config.get("format", "lmdb")
            )(val_config)
            self.val_sampler = self.get_sampler(
                self.val_dataset,
                self.config["optim"].get(
                    "eval_batch_size", self.config["optim"]["batch_size"]
                ),
                shuffle=False,
            )
            self.val_loader = self.get_dataloader(
                self.val_dataset,
                self.val_sampler,
            )

        if self.config.get("test_dataset", None):
            if self.config["test_dataset"].get("use_train_settings", True):
                test_config = self.config["dataset"].copy()
                test_config.update(self.config["test_dataset"])
            else:
                test_config = self.config["test_dataset"]

            self.test_dataset = registry.get_dataset_class(
                test_config.get("format", "lmdb")
            )(test_config)
            self.test_sampler = self.get_sampler(
                self.test_dataset,
                self.config["optim"].get(
                    "eval_batch_size", self.config["optim"]["batch_size"]
                ),
                shuffle=False,
            )
            self.test_loader = self.get_dataloader(
                self.test_dataset,
                self.test_sampler,
            )

<<<<<<< HEAD
        # load relaxation dataset
        if "relax_dataset" in self.config["task"]:
            format = self.config["task"]["relax_dataset"].get("format", "lmdb")
            self.relax_dataset = registry.get_dataset_class(format)(
                self.config["task"]["relax_dataset"]
            )
            self.relax_sampler = self.get_sampler(
                self.relax_dataset,
                self.config["optim"].get(
                    "eval_batch_size", self.config["optim"]["batch_size"]
                ),
                shuffle=False,
            )
            self.relax_loader = self.get_dataloader(
                self.relax_dataset,
                self.relax_sampler,
            )
=======
            if self.config.get("relax_dataset", None):
                if self.config["relax_dataset"].get("use_train_settings", True):
                    relax_config = self.config["dataset"].copy()
                    relax_config.update(self.config["relax_dataset"])
                else:
                    relax_config = self.config["relax_dataset"]

                self.relax_dataset = registry.get_dataset_class(
                    relax_config.get("format", "lmdb")
                )(relax_config)
                self.relax_sampler = self.get_sampler(
                    self.relax_dataset,
                    self.config["optim"].get(
                        "eval_batch_size", self.config["optim"]["batch_size"]
                    ),
                    shuffle=False,
                )
                self.relax_loader = self.get_dataloader(
                    self.relax_dataset,
                    self.relax_sampler,
                )
>>>>>>> b852c76d

    def load_task(self):
        # Normalizer for the dataset.
        normalizer = self.config["dataset"].get("transforms", {}).get("normalizer", {})
        self.normalizers = {}
        if normalizer:
            for target in normalizer:
                self.normalizers[target] = Normalizer(
                    mean=normalizer[target].get("mean", 0),
                    std=normalizer[target].get("stdev", 1),
                )

        self.output_targets = {}
        for target_name in self.config["outputs"]:
            self.output_targets[target_name] = self.config["outputs"][target_name]
            if "decomposition" in self.config["outputs"][target_name]:
                for subtarget in self.config["outputs"][target_name]["decomposition"]:
                    self.output_targets[subtarget] = (
                        self.config["outputs"][target_name]["decomposition"]
                    )[subtarget]
                    self.output_targets[subtarget]["parent"] = target_name
                    # inherent properties if not available
                    if "level" not in self.output_targets[subtarget]:
                        self.output_targets[subtarget]["level"] = self.config[
                            "outputs"
                        ][target_name].get("level", "system")
                    if "train_on_free_atoms" not in self.output_targets[subtarget]:
                        self.output_targets[subtarget]["train_on_free_atoms"] = (
                            self.config[
                                "outputs"
                            ][target_name].get("train_on_free_atoms", True)
                        )
                    if "eval_on_free_atoms" not in self.output_targets[subtarget]:
                        self.output_targets[subtarget]["eval_on_free_atoms"] = (
                            self.config[
                                "outputs"
                            ][target_name].get("eval_on_free_atoms", True)
                        )

        # TODO: Assert that all targets, loss fn, metrics defined are consistent
        self.evaluation_metrics = self.config.get("evaluation_metrics", {})
        self.evaluator = Evaluator(
            task=self.name,
            eval_metrics=self.evaluation_metrics.get(
                "metrics", Evaluator.task_metrics.get(self.name, {})
            ),
        )

    def load_model(self) -> None:
        # Build model
        if distutils.is_master():
            logging.info(f"Loading model: {self.config['model']}")

        # TODO: depreicated, remove.
        bond_feat_dim = None
        bond_feat_dim = self.config["model_attributes"].get("num_gaussians", 50)

        loader = self.train_loader or self.val_loader or self.test_loader
        self.model = registry.get_model_class(self.config["model"])(
            loader.dataset[0].x.shape[-1]
            if loader
            and hasattr(loader.dataset[0], "x")
            and loader.dataset[0].x is not None
            else None,
            bond_feat_dim,
            1,
            **self.config["model_attributes"],
        ).to(self.device)

        if distutils.is_master():
            logging.info(
                f"Loaded {self.model.__class__.__name__} with "
                f"{self.model.num_params} parameters."
            )

        if self.logger is not None:
            # only "watch" model if user specify watch: True because logging gradients
            # spews too much data into W&B and makes the UI slow to respond
            if "watch" in self.config["logger"]:
                self.logger.watch(
                    self.model, log_freq=int(self.config["logger"]["watch"])
                )
            self.logger.log_summary({"num_params": self.model.num_params})

        if distutils.initialized() and not self.config["noddp"]:
            self.model = DistributedDataParallel(self.model, device_ids=[self.device])

    @property
    def _unwrapped_model(self):
        module = self.model
        while isinstance(module, DistributedDataParallel):
            module = module.module
        return module

    def load_checkpoint(
        self, checkpoint_path: str, checkpoint: dict | None = None
    ) -> None:
        if checkpoint is None:
            if not os.path.isfile(checkpoint_path):
                raise FileNotFoundError(
                    errno.ENOENT, "Checkpoint file not found", checkpoint_path
                )
            logging.info(f"Loading checkpoint from: {checkpoint_path}")
            map_location = torch.device("cpu") if self.cpu else self.device
            checkpoint = torch.load(checkpoint_path, map_location=map_location)

        self.epoch = checkpoint.get("epoch", 0)
        self.step = checkpoint.get("step", 0)
        self.best_val_metric = checkpoint.get("best_val_metric", None)
        self.primary_metric = checkpoint.get("primary_metric", None)

        # Match the "module." count in the keys of model and checkpoint state_dict
        # DataParallel model has 1 "module.",  DistributedDataParallel has 2 "module."
        # Not using either of the above two would have no "module."

        ckpt_key_count = next(iter(checkpoint["state_dict"])).count("module")
        mod_key_count = next(iter(self.model.state_dict())).count("module")
        key_count_diff = mod_key_count - ckpt_key_count

        if key_count_diff > 0:
            new_dict = {
                key_count_diff * "module." + k: v
                for k, v in checkpoint["state_dict"].items()
            }
        elif key_count_diff < 0:
            new_dict = {
                k[len("module.") * abs(key_count_diff) :]: v
                for k, v in checkpoint["state_dict"].items()
            }
        else:
            new_dict = checkpoint["state_dict"]

        strict = self.config["task"].get("strict_load", True)
        load_state_dict(self.model, new_dict, strict=strict)

        if "optimizer" in checkpoint:
            self.optimizer.load_state_dict(checkpoint["optimizer"])
        if "scheduler" in checkpoint and checkpoint["scheduler"] is not None:
            self.scheduler.scheduler.load_state_dict(checkpoint["scheduler"])
        if "ema" in checkpoint and checkpoint["ema"] is not None:
            self.ema.load_state_dict(checkpoint["ema"])
        else:
            self.ema = None

        scale_dict = checkpoint.get("scale_dict", None)
        if scale_dict:
            logging.info(
                "Overwriting scaling factors with those loaded from checkpoint. "
                "If you're generating predictions with a pretrained checkpoint, this is the correct behavior. "
                "To disable this, delete `scale_dict` from the checkpoint. "
            )
            load_scales_compat(self._unwrapped_model, scale_dict)

        for key in checkpoint["normalizers"]:
            ### Convert old normalizer keys to new target keys
            if key == "target":
                target_key = "energy"
            elif key == "grad_target":
                target_key = "forces"
            else:
                target_key = key

            if target_key in self.normalizers:
                self.normalizers[target_key].load_state_dict(
                    checkpoint["normalizers"][key]
                )

        if self.scaler and checkpoint["amp"]:
            self.scaler.load_state_dict(checkpoint["amp"])

    def load_loss(self) -> None:
        self.loss_functions = []
        for _idx, loss in enumerate(self.config["loss_functions"]):
            for target in loss:
                loss_name = loss[target].get("fn", "mae")
                coefficient = loss[target].get("coefficient", 1)
                loss_reduction = loss[target].get("reduction", "mean")

                ### if torch module name provided, use that directly
                if hasattr(nn, loss_name):
                    loss_fn = getattr(nn, loss_name)()
                ### otherwise, retrieve the correct module based off old naming
                else:
                    loss_fn = get_loss_module(loss_name)

                loss_fn = DDPLoss(loss_fn, loss_name, loss_reduction)

                self.loss_functions.append(
                    (target, {"fn": loss_fn, "coefficient": coefficient})
                )

    def load_optimizer(self) -> None:
        optimizer = getattr(torch.optim, self.config["optim"].get("optimizer", "AdamW"))
        optimizer_params = self.config["optim"].get("optimizer_params", {})

        weight_decay = optimizer_params.get("weight_decay", 0)
        if "weight_decay" in self.config["optim"]:
            weight_decay = self.config["optim"]["weight_decay"]
            logging.warning(
                "Using `weight_decay` from `optim` instead of `optim.optimizer_params`."
                "Please update your config to use `optim.optimizer_params.weight_decay`."
                "`optim.weight_decay` will soon be deprecated."
            )

        if weight_decay > 0:
            self.model_params_no_wd = {}
            if hasattr(self._unwrapped_model, "no_weight_decay"):
                self.model_params_no_wd = self._unwrapped_model.no_weight_decay()

            params_decay, params_no_decay, name_no_decay = [], [], []
            for name, param in self.model.named_parameters():
                if not param.requires_grad:
                    continue

                if any(
                    name.endswith(skip_name) for skip_name in self.model_params_no_wd
                ):
                    params_no_decay.append(param)
                    name_no_decay.append(name)
                else:
                    params_decay.append(param)

            if distutils.is_master():
                logging.info("Parameters without weight decay:")
                logging.info(name_no_decay)

            self.optimizer = optimizer(
                params=[
                    {"params": params_no_decay, "weight_decay": 0},
                    {"params": params_decay, "weight_decay": weight_decay},
                ],
                lr=self.config["optim"]["lr_initial"],
                **optimizer_params,
            )
        else:
            self.optimizer = optimizer(
                params=self.model.parameters(),
                lr=self.config["optim"]["lr_initial"],
                **optimizer_params,
            )

    def load_extras(self) -> None:
        self.scheduler = LRScheduler(self.optimizer, self.config["optim"])
        self.clip_grad_norm = aii(
            self.config["optim"].get("clip_grad_norm", None), (int, float)
        )
        self.ema_decay = aii(self.config["optim"].get("ema_decay"), float)
        if self.ema_decay:
            self.ema = ExponentialMovingAverage(
                self.model.parameters(),
                self.ema_decay,
            )
        else:
            self.ema = None

    def save(
        self,
        metrics=None,
        checkpoint_file: str = "checkpoint.pt",
        training_state: bool = True,
    ) -> str | None:
        if not self.is_debug and distutils.is_master():
            if training_state:
                return save_checkpoint(
                    {
                        "epoch": self.epoch,
                        "step": self.step,
                        "state_dict": self.model.state_dict(),
                        "optimizer": self.optimizer.state_dict(),
                        "scheduler": self.scheduler.scheduler.state_dict()
                        if self.scheduler.scheduler_type != "Null"
                        else None,
                        "normalizers": {
                            key: value.state_dict()
                            for key, value in self.normalizers.items()
                        },
                        "config": self.config,
                        "val_metrics": metrics,
                        "ema": self.ema.state_dict() if self.ema else None,
                        "amp": self.scaler.state_dict() if self.scaler else None,
                        "best_val_metric": self.best_val_metric,
                        "primary_metric": self.evaluation_metrics.get(
                            "primary_metric",
                            self.evaluator.task_primary_metric[self.name],
                        ),
                    },
                    checkpoint_dir=self.config["cmd"]["checkpoint_dir"],
                    checkpoint_file=checkpoint_file,
                )
            else:
                if self.ema is not None:
                    self.ema.store()
                    self.ema.copy_to()
                ckpt_path = save_checkpoint(
                    {
                        "state_dict": self.model.state_dict(),
                        "normalizers": {
                            key: value.state_dict()
                            for key, value in self.normalizers.items()
                        },
                        "config": self.config,
                        "val_metrics": metrics,
                        "amp": self.scaler.state_dict() if self.scaler else None,
                    },
                    checkpoint_dir=self.config["cmd"]["checkpoint_dir"],
                    checkpoint_file=checkpoint_file,
                )
                if self.ema:
                    self.ema.restore()
                return ckpt_path
        return None

    def update_best(
        self,
        primary_metric,
        val_metrics,
        disable_eval_tqdm: bool = True,
    ) -> None:
        if (
            "mae" in primary_metric
            and val_metrics[primary_metric]["metric"] < self.best_val_metric
        ) or (
            "mae" not in primary_metric
            and val_metrics[primary_metric]["metric"] > self.best_val_metric
        ):
            self.best_val_metric = val_metrics[primary_metric]["metric"]
            self.save(
                metrics=val_metrics,
                checkpoint_file="best_checkpoint.pt",
                training_state=False,
            )
            if self.test_loader is not None:
                self.predict(
                    self.test_loader,
                    results_file="predictions",
                    disable_tqdm=disable_eval_tqdm,
                )

    @torch.no_grad
    def validate(self, split: str = "val", disable_tqdm: bool = False):
        ensure_fitted(self._unwrapped_model, warn=True)

        if distutils.is_master():
            logging.info(f"Evaluating on {split}.")

        self.model.eval()
        if self.ema:
            self.ema.store()
            self.ema.copy_to()

        metrics = {}
        evaluator = Evaluator(
            task=self.name,
            eval_metrics=self.evaluation_metrics.get(
                "metrics", Evaluator.task_metrics.get(self.name, {})
            ),
        )

        rank = distutils.get_rank()

        loader = self.val_loader if split == "val" else self.test_loader

        for _i, batch in tqdm(
            enumerate(loader),
            total=len(loader),
            position=rank,
            desc=f"device {rank}",
            disable=disable_tqdm,
        ):
            # Forward.
            with torch.cuda.amp.autocast(enabled=self.scaler is not None):
                batch.to(self.device)
                out = self._forward(batch)
            loss = self._compute_loss(out, batch)

            # Compute metrics.
            metrics = self._compute_metrics(out, batch, evaluator, metrics)
            metrics = evaluator.update("loss", loss.item(), metrics)

        aggregated_metrics = {}
        for k in metrics:
            aggregated_metrics[k] = {
                "total": distutils.all_reduce(
                    metrics[k]["total"], average=False, device=self.device
                ),
                "numel": distutils.all_reduce(
                    metrics[k]["numel"], average=False, device=self.device
                ),
            }
            aggregated_metrics[k]["metric"] = (
                aggregated_metrics[k]["total"] / aggregated_metrics[k]["numel"]
            )
        metrics = aggregated_metrics

        log_dict = {k: metrics[k]["metric"] for k in metrics}
        log_dict.update({"epoch": self.epoch})
        if distutils.is_master():
            log_str = [f"{k}: {v:.4f}" for k, v in log_dict.items()]
            logging.info(", ".join(log_str))

        # Make plots.
        if self.logger is not None:
            self.logger.log(
                log_dict,
                step=self.step,
                split=split,
            )

        if self.ema:
            self.ema.restore()

        return metrics

    def _backward(self, loss) -> None:
        self.optimizer.zero_grad()
        loss.backward()
        # Scale down the gradients of shared parameters
        if hasattr(self.model, "shared_parameters"):
            for p, factor in self.model.shared_parameters:
                if hasattr(p, "grad") and p.grad is not None:
                    p.grad.detach().div_(factor)
                else:
                    if not hasattr(self, "warned_shared_param_no_grad"):
                        self.warned_shared_param_no_grad = True
                        logging.warning(
                            "Some shared parameters do not have a gradient. "
                            "Please check if all shared parameters are used "
                            "and point to PyTorch parameters."
                        )
        if self.clip_grad_norm:
            if self.scaler:
                self.scaler.unscale_(self.optimizer)
            grad_norm = torch.nn.utils.clip_grad_norm_(
                self.model.parameters(),
                max_norm=self.clip_grad_norm,
            )
            if self.logger is not None:
                self.logger.log({"grad_norm": grad_norm}, step=self.step, split="train")
        if self.scaler:
            self.scaler.step(self.optimizer)
            self.scaler.update()
        else:
            self.optimizer.step()
        if self.ema:
            self.ema.update()

    def save_results(
        self,
        predictions: dict[str, npt.NDArray],
        results_file: str | None,
        keys: Sequence[str] | None = None,
    ) -> None:
        if results_file is None:
            return
        if keys is None:
            keys = predictions.keys()

        results = distutils.gather_objects(predictions)
        distutils.synchronize()
        if distutils.is_master():
            gather_results = {
                key: list(chain(*(result[key] for result in results))) for key in keys
            }

            # Because of how distributed sampler works, some system ids
            # might be repeated to make no. of samples even across GPUs.
            _, idx = np.unique(gather_results["ids"], return_index=True)
            for k in keys:
                if "chunk_idx" in k:
                    gather_results[k] = np.cumsum([gather_results[k][i] for i in idx])[
                        :-1
                    ]
                else:
                    if f"{k}_chunk_idx" in keys or k == "forces":
                        gather_results[k] = np.concatenate(
                            [gather_results[k][i] for i in idx]
                        )
                    else:
                        gather_results[k] = np.array(
                            [gather_results[k][i] for i in idx]
                        )

            full_path = os.path.join(
                self.config["cmd"]["results_dir"], f"{self.name}_{results_file}.npz"
            )
            logging.info(f"Writing results to {full_path}")
            np.savez_compressed(full_path, **gather_results)<|MERGE_RESOLUTION|>--- conflicted
+++ resolved
@@ -340,25 +340,6 @@
                 self.test_sampler,
             )
 
-<<<<<<< HEAD
-        # load relaxation dataset
-        if "relax_dataset" in self.config["task"]:
-            format = self.config["task"]["relax_dataset"].get("format", "lmdb")
-            self.relax_dataset = registry.get_dataset_class(format)(
-                self.config["task"]["relax_dataset"]
-            )
-            self.relax_sampler = self.get_sampler(
-                self.relax_dataset,
-                self.config["optim"].get(
-                    "eval_batch_size", self.config["optim"]["batch_size"]
-                ),
-                shuffle=False,
-            )
-            self.relax_loader = self.get_dataloader(
-                self.relax_dataset,
-                self.relax_sampler,
-            )
-=======
             if self.config.get("relax_dataset", None):
                 if self.config["relax_dataset"].get("use_train_settings", True):
                     relax_config = self.config["dataset"].copy()
@@ -380,7 +361,6 @@
                     self.relax_dataset,
                     self.relax_sampler,
                 )
->>>>>>> b852c76d
 
     def load_task(self):
         # Normalizer for the dataset.
@@ -719,7 +699,7 @@
                     disable_tqdm=disable_eval_tqdm,
                 )
 
-    @torch.no_grad
+    @torch.no_grad()
     def validate(self, split: str = "val", disable_tqdm: bool = False):
         ensure_fitted(self._unwrapped_model, warn=True)
 
