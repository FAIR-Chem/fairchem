default:
  frame_averaging: "" # {"2D", "3D", "DA", ""}
  fa_method: "" # {"", all, randon, det, se3-all, se3-randon, se3-det}
  model:
    name: faenet
    act: swish
<<<<<<< HEAD
    hidden_channels: 384
    num_filters: 480
    num_interactions: 5
    num_gaussians: 104
=======
    dropout_lin: 0.0
    dropout_edge: 0.0
    dropout_lowest_layer: output # lowest layer where `dropout_lin` is applied. Can be `inter-{i}` or `output`. Defaults to `output`.
    first_trainable_layer: "" # lowest layer to NOT freeze. All previous layers will be frozen. Can be ``, `embed`, `inter-{i}`, `output`, or `dropout`.
                            # if it is `` then no layer is frozen. If it is `dropout` then it will be set to the layer before `dropout_lowest_layer`.
                            # Defaults to ``.
    hidden_channels: 128
    num_filters: 100
    num_interactions: 3
    num_gaussians: 100
>>>>>>> f1b06d7b
    cutoff: 6.0
    use_pbc: True
    regress_forces: False
    tag_hidden_channels: 64 # only for OC20
    pg_hidden_channels: 64 # period & group embedding hidden channels
    phys_embeds: True # physics-aware embeddings for atoms
    phys_hidden_channels: 0
    energy_head: weighted-av-final-embeds # Energy head: {False, weighted-av-initial-embeds, weighted-av-final-embeds}
    skip_co: concat # Skip connections {False, "add", "concat"}
    second_layer_MLP: False # in EmbeddingBlock
    complex_mp: True # 2-layer MLP in Interaction blocks
    mp_type: base # Message Passing type {'base', 'simple', 'updownscale', 'updownscale_base'}
    graph_norm: True # graph normalization layer
    force_decoder_type: "mlp" # force head (`"simple"`, `"mlp"`, `"res"`, `"res_updown"`)
    force_decoder_model_config:
      simple:
        hidden_channels: 128
        norm: batch1d # batch1d, layer or null
      mlp:
        hidden_channels: 256
        norm: batch1d # batch1d, layer or null
      res:
        hidden_channels: 128
        norm: batch1d # batch1d, layer or null
      res_updown:
        hidden_channels: 128
        norm: batch1d # batch1d, layer or null
  optim:
    batch_size: 256
    eval_batch_size: 256
    max_epochs: 12
    scheduler: LinearWarmupCosineAnnealingLR
    optimizer: AdamW
    num_workers: 4
    warmup_steps: 6000
    warmup_factor: 0.2
<<<<<<< HEAD
    lr_initial: 0.002
    lr_gamma: 0.1
    energy_grad_coefficient: 10
    force_coefficient: 30
    energy_coefficient: 1
    lr_milestones:
      - 18000
      - 27000
      - 37000
=======
    max_epochs: 20
    energy_grad_coefficient: 5
    force_coefficient: 30
    energy_coefficient: 1
    epoch_fine_tune: 4

  frame_averaging: False # 2D, 3D, da, False
  fa_frames: False # can be {None, full, random, det, e3, e3-random, e3-det}
>>>>>>> f1b06d7b

# -------------------
# --- OC20 IS2RE ---
# -------------------

is2re:
  default:
    graph_rewiring: remove-tag-0
    frame_averaging: "2D" # {"2D", "3D", "DA", ""}
    fa_method: "se3-random" # {"", all, randon, det, se3-all, se3-randon, se3-det}
  # *** Important note ***
  #   The total number of gpus used for this run was 1.
  #   If the global batch size (num_gpus * batch_size) is modified
  #   the lr_milestones and warmup_steps need to be adjusted accordingly.
  10k:
    optim:
      lr_initial: 0.005
      lr_milestones:
        - 1562
        - 2343
        - 3125
      warmup_steps: 468
      max_epochs: 20

  100k:
    model:
      hidden_channels: 256
    optim:
      lr_initial: 0.005
      lr_milestones:
        - 1562
        - 2343
        - 3125
      warmup_steps: 468
      max_epochs: 20

  all: {}

# ------------------
# ----- OC20 S2EF  -----
# ------------------

# 1 GPU, specific to 2M S2EF dataset split

s2ef:
  default:
    frame_averaging: 2D
    fa_method: random
    graph_rewiring: remove-tag-0
    model:
<<<<<<< HEAD
      hidden_channels: 256
      num_interactions: 7
      num_gaussians: 136
      regress_forces: direct_with_gradient_target
      max_num_neighbors: 30
      tag_hidden_channels: 32
      phys_embeds: False
      skip_co: False
      mp_type: updownscale_base
=======
      num_interactions: 4
      hidden_channels: 750
      num_gaussians: 200
      num_filters: 256
      regress_forces: "direct"
>>>>>>> f1b06d7b
    optim:
      batch_size: 192
      eval_batch_size: 192
      lr_initial: 0.00025
      max_epochs: 12
      warmup_steps: 30000
      lr_milestones:
        - 55000
        - 75000
        - 10000

  200k: {}

  2M: {}

  20M: {}

  all: {}

# ------------------
# ----- QM9  -----
# ------------------

qm9:
  default:
    mode: train
    frame_averaging: 3D # {"2D", "3D", "DA", ""}
    fa_method: random # {"", all, random, det, se3-all, se3-random, se3-det}
    dataset:
      train:
        lse_shift: true
      val:
        lse_shift: true
      test:
        lse_shift: true
    model:
      use_pbc: false
      otf_graph: false
      energy_head: ""
      max_num_neighbors: 30
      hidden_channels: 400
      num_gaussians: 100
      pg_hidden_channels: 32
      mp_type: updownscale_base
      phys_embeds: false
      regress_forces: ""
      second_layer_MLP: true
      skip_co: False
      tag_hidden_channels: 0
    optim:
      warmup_steps: 3000
      # parameters EMA
      batch_size: 64
<<<<<<< HEAD
      ema_decay: 0.999
      initial_lr: 0.0003
=======
      es_min_abs_change: 1.0e-06
      es_patience: 20
      es_warmup_epochs: 600
      eval_batch_size: 64
      factor: 0.9
      lr_initial: 0.0003
      loss_energy: mse
      lr_gamma: 0.1
>>>>>>> f1b06d7b
      lr_initial: 0.001
      max_epochs: 1500
      loss_energy: mse
      # early stopping
      es_patience: 20
      es_min_abs_change: 0.000001
      es_warmup_epochs: 600
      # all below is for the ReduceLROnPlateau scheduler
      scheduler: ReduceLROnPlateau
      mode: min
      factor: 0.9
      threshold: 0.0001
      threshold_mode: abs
      min_lr: 0.000001
      verbose: true
      patience: 15
      lr_gamma: 0.1

  10k: {}
  all: {}

# ------------------
# ----- QM7-X  -----
# ------------------

qm7x:
  default:
    frame_averaging: 3D # {"2D", "3D", "DA", ""}
    fa_method: random # {"", all, random, det, se3-all, se3-random, se3-det}
    model:
      act: swish
      max_num_neighbors: 40
      use_pbc: False
      regress_forces: direct_with_gradient_target
      hidden_channels: 500
      num_filters: 400
      num_interactions: 5
      num_gaussians: 50
      cutoff: 5.0
      tag_hidden_channels: 0 # only for OC20
      pg_hidden_channels: 32 # period & group embedding hidden channels
      phys_embeds: True # physics-aware embeddings for atoms
      phys_hidden_channels: 0
      energy_head: False # Energy head: {False, weighted-av-initial-embeds, weighted-av-final-embeds}
      skip_co: concat # Skip connections {False, "add", "concat"}
      second_layer_MLP: True # in EmbeddingBlock
      complex_mp: True # 2-layer MLP in Interaction blocks
      mp_type: updownscale_base # Message Passing type {'base', 'simple', 'updownscale', 'updownscale_base'}
      graph_norm: False # graph normalization layer
      force_decoder_type: "res_updown" # force head (`"simple"`, `"mlp"`, `"res"`, `"res_updown"`)
      force_decoder_model_config:
        simple:
          hidden_channels: 128
          norm: batch1d # batch1d, layer or null
        mlp:
          hidden_channels: 256
          norm: batch1d # batch1d, layer or null
        res:
          hidden_channels: 128
          norm: batch1d # batch1d, layer or null
        res_updown:
          hidden_channels: 128
          norm: batch1d # batch1d, layer or null
    optim:
      batch_size: 100
      eval_batch_size: 100
      ema_decay: 0.999
      fidelity_max_steps: 2000000
      max_steps: 3500000
      scheduler: ReduceLROnPlateau
      optimizer: AdamW
      warmup_steps: 3000
      warmup_factor: 0.2
      threshold: 0.001
      threshold_mode: abs
      lr_initial: 0.000193
      min_lr: 0.000001
      lr_gamma: 0.1
      lr_milestones:
        - 17981
        - 26972
        - 35963
      force_coefficient: 75
      energy_coefficient: 1
      loss_energy: "mae"
      loss_force: "mse"

  all: {}
  1k: {}<|MERGE_RESOLUTION|>--- conflicted
+++ resolved
@@ -4,23 +4,16 @@
   model:
     name: faenet
     act: swish
-<<<<<<< HEAD
     hidden_channels: 384
     num_filters: 480
     num_interactions: 5
     num_gaussians: 104
-=======
     dropout_lin: 0.0
     dropout_edge: 0.0
     dropout_lowest_layer: output # lowest layer where `dropout_lin` is applied. Can be `inter-{i}` or `output`. Defaults to `output`.
     first_trainable_layer: "" # lowest layer to NOT freeze. All previous layers will be frozen. Can be ``, `embed`, `inter-{i}`, `output`, or `dropout`.
                             # if it is `` then no layer is frozen. If it is `dropout` then it will be set to the layer before `dropout_lowest_layer`.
                             # Defaults to ``.
-    hidden_channels: 128
-    num_filters: 100
-    num_interactions: 3
-    num_gaussians: 100
->>>>>>> f1b06d7b
     cutoff: 6.0
     use_pbc: True
     regress_forces: False
@@ -57,7 +50,6 @@
     num_workers: 4
     warmup_steps: 6000
     warmup_factor: 0.2
-<<<<<<< HEAD
     lr_initial: 0.002
     lr_gamma: 0.1
     energy_grad_coefficient: 10
@@ -67,16 +59,10 @@
       - 18000
       - 27000
       - 37000
-=======
-    max_epochs: 20
-    energy_grad_coefficient: 5
-    force_coefficient: 30
-    energy_coefficient: 1
     epoch_fine_tune: 4
 
   frame_averaging: False # 2D, 3D, da, False
   fa_frames: False # can be {None, full, random, det, e3, e3-random, e3-det}
->>>>>>> f1b06d7b
 
 # -------------------
 # --- OC20 IS2RE ---
@@ -127,7 +113,6 @@
     fa_method: random
     graph_rewiring: remove-tag-0
     model:
-<<<<<<< HEAD
       hidden_channels: 256
       num_interactions: 7
       num_gaussians: 136
@@ -137,13 +122,6 @@
       phys_embeds: False
       skip_co: False
       mp_type: updownscale_base
-=======
-      num_interactions: 4
-      hidden_channels: 750
-      num_gaussians: 200
-      num_filters: 256
-      regress_forces: "direct"
->>>>>>> f1b06d7b
     optim:
       batch_size: 192
       eval_batch_size: 192
@@ -194,39 +172,27 @@
       skip_co: False
       tag_hidden_channels: 0
     optim:
-      warmup_steps: 3000
+      # all below is for the ReduceLROnPlateau scheduler
+      # early stopping
       # parameters EMA
       batch_size: 64
-<<<<<<< HEAD
-      ema_decay: 0.999
-      initial_lr: 0.0003
-=======
       es_min_abs_change: 1.0e-06
       es_patience: 20
       es_warmup_epochs: 600
       eval_batch_size: 64
       factor: 0.9
-      lr_initial: 0.0003
       loss_energy: mse
       lr_gamma: 0.1
->>>>>>> f1b06d7b
-      lr_initial: 0.001
+      lr_initial: 0.0003
       max_epochs: 1500
-      loss_energy: mse
-      # early stopping
-      es_patience: 20
-      es_min_abs_change: 0.000001
-      es_warmup_epochs: 600
-      # all below is for the ReduceLROnPlateau scheduler
+      min_lr: 0.000001
+      mode: min
+      patience: 15
       scheduler: ReduceLROnPlateau
-      mode: min
-      factor: 0.9
+      threshold_mode: abs
       threshold: 0.0001
-      threshold_mode: abs
-      min_lr: 0.000001
       verbose: true
-      patience: 15
-      lr_gamma: 0.1
+      warmup_steps: 3000
 
   10k: {}
   all: {}
