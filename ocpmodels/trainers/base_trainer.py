import datetime
import json
import os
import random
import time

import demjson
import numpy as np
import torch
import torch.nn as nn
import torch.optim as optim
import yaml

from ocpmodels.common.display import Display
from ocpmodels.common.logger import TensorboardLogger, WandBLogger
from ocpmodels.common.meter import Meter, mae, mae_ratio, mean_l2_distance
from ocpmodels.common.registry import registry
from ocpmodels.common.utils import (
    plot_histogram,
    save_checkpoint,
    update_config,
    warmup_lr_lambda,
)
from ocpmodels.datasets import (
    ISO17,
    Gasdb,
    QM9Dataset,
    UlissigroupCO,
    UlissigroupH,
    XieGrossmanMatProj,
)
from ocpmodels.models import CGCNN, CGCNNGu, Transformer
from ocpmodels.modules.normalizer import Normalizer


@registry.register_trainer("base")
class BaseTrainer:
    def __init__(self, args=None):
        # defaults.
        self.device = "cpu"
        self.is_debug = True
        self.is_vis = True

        # load config.
        if args is not None:
            self.load_config_from_yaml_and_cmd(args)

    def load(self):
        self.load_seed_from_config()
        self.load_logger()
        self.load_task()
        self.load_model()
        self.load_criterion()
        self.load_optimizer()
        self.load_extras()

    def load_config_from_yaml_and_cmd(self, args):
        self.config = yaml.safe_load(open(args.config_yml, "r"))

        includes = self.config.get("includes", [])
        if not isinstance(includes, list):
            raise AttributeError(
                "Includes must be a list, {} provided".format(type(includes))
            )

        for include in includes:
            include_config = yaml.safe_load(open(include, "r"))
            self.config.update(include_config)

        self.config.pop("includes")

        if args.config_override:
            overrides = demjson.decode(args.config_override)
            self.config = update_config(self.config, overrides)

        # device
        self.device = torch.device(
            "cuda" if torch.cuda.is_available() else "cpu"
        )

        # Are we just running sanity checks?
        self.is_debug = args.debug
        self.is_vis = args.vis

        # timestamps and directories
        args.timestamp = datetime.datetime.now().strftime("%Y-%m-%d-%H-%M-%S")
        if args.identifier:
            args.timestamp += "-{}".format(args.identifier)

        args.checkpoint_dir = os.path.join("checkpoints", args.timestamp)
        args.results_dir = os.path.join("results", args.timestamp)
        args.logs_dir = os.path.join(
            "logs", self.config["logger"], args.timestamp
        )

        print(yaml.dump(self.config, default_flow_style=False))
        for arg in vars(args):
            print("{:<20}: {}".format(arg, getattr(args, arg)))

        # TODO(abhshkdz): Handle these parameters better. Maybe move to yaml.
        self.config["cmd"] = args.__dict__
        del args

        if not self.is_debug:
            os.makedirs(self.config["cmd"]["checkpoint_dir"])
            os.makedirs(self.config["cmd"]["results_dir"])
            os.makedirs(self.config["cmd"]["logs_dir"])

            # Dump config parameters
            json.dump(
                self.config,
                open(
                    os.path.join(
                        self.config["cmd"]["checkpoint_dir"], "config.json"
                    ),
                    "w",
                ),
            )

    def load_seed_from_config(self):
        # https://pytorch.org/docs/stable/notes/randomness.html
        seed = self.config["cmd"]["seed"]
        if seed is None:
            return

        random.seed(seed)
        np.random.seed(seed)
        torch.manual_seed(seed)
        torch.cuda.manual_seed_all(seed)
        torch.backends.cudnn.deterministic = True
        torch.backends.cudnn.benchmark = False

    def load_logger(self):
        self.logger = None
        if not self.is_debug:
            assert (
                self.config["logger"] is not None
            ), "Specify logger in config"
            self.logger = registry.get_logger_class(self.config["logger"])(
                self.config
            )

    def load_task(self):
        print("### Loading dataset: {}".format(self.config["task"]["dataset"]))
        dataset = registry.get_dataset_class(self.config["task"]["dataset"])(
            self.config["dataset"]
        )

        if self.config["task"]["dataset"] in ["qm9", "dogss"]:
            num_targets = dataset.data.y.shape[-1]
            if (
                "label_index" in self.config["task"]
                and self.config["task"]["label_index"] is not False
            ):
                dataset.data.y = dataset.data.y[
                    :, int(self.config["task"]["label_index"])
                ]
                num_targets = 1
        else:
            num_targets = 1

        self.num_targets = num_targets
        (
            self.train_loader,
            self.val_loader,
            self.test_loader,
        ) = dataset.get_dataloaders(
            batch_size=int(self.config["optim"]["batch_size"])
        )

        # Normalizer for the dataset.
        # Compute mean, std of training set labels.
        self.normalizers = {}
        if self.config["dataset"].get("normalize_labels", True):
            self.normalizers["target"] = Normalizer(
                self.train_loader.dataset.data.y[
                    self.train_loader.dataset.__indices__
                ],
                self.device,
            )

        # If we're computing gradients wrt input, set mean of normalizer to 0 --
        # since it is lost when compute dy / dx -- and std to forward target std
        if "grad_input" in self.config["task"]:
            if self.config["dataset"].get("normalize_labels", True):
                self.normalizers["grad_target"] = Normalizer(
                    self.train_loader.dataset.data.y[
                        self.train_loader.dataset.__indices__
                    ],
                    self.device,
                )
                self.normalizers["grad_target"].mean.fill_(0)

        if self.is_vis and self.config["task"]["dataset"] != "qm9":
            # Plot label distribution.
            plots = [
                plot_histogram(
                    self.train_loader.dataset.data.y.tolist(),
                    xlabel="{}/raw".format(self.config["task"]["labels"][0]),
                    ylabel="# Examples",
                    title="Split: train",
                ),
                plot_histogram(
                    self.val_loader.dataset.data.y.tolist(),
                    xlabel="{}/raw".format(self.config["task"]["labels"][0]),
                    ylabel="# Examples",
                    title="Split: val",
                ),
                plot_histogram(
                    self.test_loader.dataset.data.y.tolist(),
                    xlabel="{}/raw".format(self.config["task"]["labels"][0]),
                    ylabel="# Examples",
                    title="Split: test",
                ),
            ]
            self.logger.log_plots(plots)

    def load_model(self):
        # Build model
        print("### Loading model: {}".format(self.config["model"]))

        # TODO(abhshkdz): Eventually move towards computing features on-the-fly
        # and remove dependence from `.edge_attr`.
        bond_feat_dim = None
        if self.config["task"]["dataset"] in [
            "ulissigroup_co",
            "ulissigroup_h",
            "xie_grossman_mat_proj",
        ]:
            bond_feat_dim = self.train_loader.dataset[0].edge_attr.shape[-1]
<<<<<<< HEAD
        elif "trajectory" in self.config["task"]["dataset"]:
=======
        elif self.config["task"]["dataset"] in ["gasdb", "md"]:
>>>>>>> 92bd0fb8
            bond_feat_dim = self.config["model_attributes"].get(
                "num_gaussians", 50
            )
        else:
            raise NotImplementedError

        self.model = registry.get_model_class(self.config["model"])(
            self.train_loader.dataset[0].x.shape[-1],
            bond_feat_dim,
            self.num_targets,
            **self.config["model_attributes"],
        ).to(self.device)

        print(
            "### Loaded {} with {} parameters.".format(
                self.model.__class__.__name__, self.model.num_params
            )
        )

        if self.logger is not None:
            self.logger.watch(self.model)

    def load_pretrained(self, checkpoint_path=None):
        if checkpoint_path is None or os.path.isfile(checkpoint_path) is False:
            return False

        print("### Loading checkpoint from: {}".format(checkpoint_path))
        checkpoint = torch.load(checkpoint_path)

        # Load model, optimizer, normalizer state dict.
        self.model.load_state_dict(checkpoint["state_dict"])
        self.optimizer.load_state_dict(checkpoint["optimizer"])
        for key in checkpoint["normalizers"]:
            if key in self.normalizers:
                self.normalizers[key].load_state_dict(
                    checkpoint["normalizers"][key]
                )

        return True

    # TODO(abhshkdz): Rename function to something nicer.
    # TODO(abhshkdz): Support multiple loss functions.
    def load_criterion(self):
        self.criterion = self.config["optim"].get("criterion", nn.L1Loss())

    def load_optimizer(self):
        self.optimizer = optim.AdamW(
            self.model.parameters(),
            self.config["optim"]["lr_initial"],  # weight_decay=3.0
        )

    def load_extras(self):
        # learning rate scheduler.
        scheduler_lambda_fn = lambda x: warmup_lr_lambda(
            x, self.config["optim"]
        )
        self.scheduler = optim.lr_scheduler.LambdaLR(
            self.optimizer, lr_lambda=scheduler_lambda_fn
        )

        # metrics.
        self.meter = Meter(split="train")

    def train(self, max_epochs=None, return_metrics=False):
        # TODO(abhshkdz): Timers for dataloading and forward pass.
        num_epochs = (
            max_epochs
            if max_epochs is not None
            else self.config["optim"]["max_epochs"]
        )
        for epoch in range(num_epochs):
            self.model.train()

            for i, batch in enumerate(self.train_loader):
                batch = batch.to(self.device)

                # Forward, loss, backward.
                out, metrics = self._forward(batch)
                loss = self._compute_loss(out, batch)
                self._backward(loss)

                # Update meter.
                meter_update_dict = {
                    "epoch": epoch + (i + 1) / len(self.train_loader),
                    "loss": loss.item(),
                }
                meter_update_dict.update(metrics)
                self.meter.update(meter_update_dict)

                # Make plots.
                if self.logger is not None:
                    self.logger.log(
                        meter_update_dict,
                        step=epoch * len(self.train_loader) + i + 1,
                        split="train",
                    )

                # Print metrics.
                if i % self.config["cmd"]["print_every"] == 0:
                    print(self.meter)

            self.scheduler.step()

            with torch.no_grad():
                if self.val_loader is not None:
                    v_loss, v_mae = self.validate(split="val", epoch=epoch)

                if self.test_loader is not None:
                    test_loss, test_mae = self.validate(
                        split="test", epoch=epoch
                    )

            if not self.is_debug:
                save_checkpoint(
                    {
                        "epoch": epoch + 1,
                        "state_dict": self.model.state_dict(),
                        "optimizer": self.optimizer.state_dict(),
                        "normalizers": {
                            key: value.state_dict()
                            for key, value in self.normalizers.items()
                        },
                        "config": self.config,
                    },
                    self.config["cmd"]["checkpoint_dir"],
                )
        if return_metrics:
            return {
                "training_loss": float(self.meter.loss.global_avg),
                "training_mae": float(
                    self.meter.meters["binding energy/mae"].global_avg
                ),
                "validation_loss": v_loss,
                "validation_mae": v_mae,
                "test_loss": test_loss,
                "test_mae": test_mae,
            }

    def validate(self, split="val", epoch=None):
        print("### Evaluating on {}.".format(split))
        self.model.eval()

        meter = Meter(split=split)

        loader = self.val_loader if split == "val" else self.test_loader

        for i, batch in enumerate(loader):
            batch = batch.to(self.device)

            # Forward.
            out, metrics = self._forward(batch)
            loss = self._compute_loss(out, batch)

            # Update meter.
            meter_update_dict = {"loss": loss.item()}
            meter_update_dict.update(metrics)
            meter.update(meter_update_dict)

        # Make plots.
        if self.logger is not None and epoch is not None:
            log_dict = meter.get_scalar_dict()
            log_dict.update({"epoch": epoch + 1})
            self.logger.log(
                log_dict,
                step=(epoch + 1) * len(self.train_loader),
                split=split,
            )

        print(meter)
        return (
            float(meter.loss.global_avg),
            float(meter.meters["binding energy/mae"].global_avg),
        )

    def _forward(self, batch, compute_metrics=True):
        out = {}

        # enable gradient wrt input.
        if "grad_input" in self.config["task"]:
            inp_for_grad = batch.pos
            batch.pos = batch.pos.requires_grad_(True)

        # forward pass.
        if self.config["model_attributes"].get("regress_forces", False):
            output, output_forces = self.model(batch)
        else:
            output = self.model(batch)

        if output.shape[-1] == 1:
            output = output.view(-1)

        out["output"] = output

        force_output = None
        if self.config["model_attributes"].get("regress_forces", False):
            out["force_output"] = output_forces
            force_output = output_forces

        if (
            "grad_input" in self.config["task"]
            and self.config["model_attributes"].get("regress_forces", False)
            is False
        ):
            force_output = (
                -1
                * torch.autograd.grad(
                    output,
                    inp_for_grad,
                    # TODO(abhshkdz): check correctness. should this be `output`?
                    grad_outputs=torch.ones_like(output),
                    create_graph=True,
                    retain_graph=True,
                )[0]
            )
            out["force_output"] = force_output

        if not compute_metrics:
            return out, None

        metrics = {}

        if self.config["dataset"].get("normalize_labels", True):
            errors = eval(self.config["task"]["metric"])(
                self.normalizers["target"].denorm(output).cpu(), batch.y.cpu()
            ).view(-1)
        else:
            errors = eval(self.config["task"]["metric"])(
                output.cpu(), batch.y.cpu()
            ).view(-1)

        if (
            "label_index" in self.config["task"]
            and self.config["task"]["label_index"] is not False
        ):
            # TODO(abhshkdz): Get rid of this edge case for QM9.
            # This is only because QM9 has multiple targets and we can either
            # jointly predict all of them or one particular target.
            metrics[
                "{}/{}".format(
                    self.config["task"]["labels"][
                        self.config["task"]["label_index"]
                    ],
                    self.config["task"]["metric"],
                )
            ] = errors[0]
        else:
            for i, label in enumerate(self.config["task"]["labels"]):
                metrics[
                    "{}/{}".format(label, self.config["task"]["metric"])
                ] = errors[i]

        if "grad_input" in self.config["task"]:
            if self.config["dataset"].get("normalize_labels", True):
                grad_input_errors = eval(self.config["task"]["metric"])(
                    self.normalizers["grad_target"].denorm(force_output).cpu(),
                    batch.force.cpu(),
                )
            else:
                grad_input_errors = eval(self.config["task"]["metric"])(
                    force_output.cpu(), batch.force.cpu()
                )
            metrics[
                "force_x/{}".format(self.config["task"]["metric"])
            ] = grad_input_errors[0]
            metrics[
                "force_y/{}".format(self.config["task"]["metric"])
            ] = grad_input_errors[1]
            metrics[
                "force_z/{}".format(self.config["task"]["metric"])
            ] = grad_input_errors[2]

        return out, metrics

    def _compute_loss(self, out, batch):
        loss = []

        if self.config["dataset"].get("normalize_labels", True):
            target_normed = self.normalizers["target"].norm(batch.y)
        else:
            target_normed = batch.y

        loss.append(self.criterion(out["output"], target_normed))

        # TODO(abhshkdz): Test support for gradients wrt input.
        # TODO(abhshkdz): Make this general; remove dependence on `.forces`.
        if "grad_input" in self.config["task"]:
            if self.config["dataset"].get("normalize_labels", True):
                grad_target_normed = self.normalizers["grad_target"].norm(
                    batch.force
                )
            else:
                grad_target_normed = batch.force
            # Force coefficient = 30 has been working well for us.
            loss.append(
                self.config["optim"].get("force_coefficient", 30)
                * self.criterion(out["force_output"], grad_target_normed)
            )

        loss = sum(loss)
        return loss

    def _backward(self, loss):
        self.optimizer.zero_grad()
        loss.backward()
        # TODO(abhshkdz): Add support for gradient clipping.
        self.optimizer.step()<|MERGE_RESOLUTION|>--- conflicted
+++ resolved
@@ -228,11 +228,7 @@
             "xie_grossman_mat_proj",
         ]:
             bond_feat_dim = self.train_loader.dataset[0].edge_attr.shape[-1]
-<<<<<<< HEAD
-        elif "trajectory" in self.config["task"]["dataset"]:
-=======
-        elif self.config["task"]["dataset"] in ["gasdb", "md"]:
->>>>>>> 92bd0fb8
+        elif self.config["task"]["dataset"] in ["gasdb", "trajectory"]:
             bond_feat_dim = self.config["model_attributes"].get(
                 "num_gaussians", 50
             )
