--- conflicted
+++ resolved
@@ -61,13 +61,8 @@
         run_dir: str | None = None,
         is_debug: bool = False,
         print_every: int = 100,
-<<<<<<< HEAD
         seed: int | None = None,
-        logger: str = "tensorboard",
-=======
-        seed: Optional[int] = None,
         logger: str = "wandb",
->>>>>>> be20a86c
         local_rank: int = 0,
         amp: bool = False,
         cpu: bool = False,
