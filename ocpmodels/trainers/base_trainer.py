--- conflicted
+++ resolved
@@ -396,14 +396,10 @@
                     )[subtarget]
                     _config["parent"] = target_name
 
-<<<<<<< HEAD
                     subtarget_config.update(_config)
                     self.output_targets[subtarget] = subtarget_config
 
         ## TODO: Assert that all targets, loss fn, metrics defined and consistent
-=======
-        # TODO: Assert that all targets, loss fn, metrics defined and consistent
->>>>>>> 1f33b28b
         self.evaluation_metrics = self.config.get("eval_metrics", {})
         self.evaluator = Evaluator(
             task=self.name,
