"""
Copyright (c) Facebook, Inc. and its affiliates.

This source code is licensed under the MIT license found in the
LICENSE file in the root directory of this source tree.
"""
import datetime
import errno
import logging
import os
import random
import subprocess
import time
from abc import ABC, abstractmethod
from collections import defaultdict
from copy import deepcopy
from pathlib import Path

import numpy as np
import torch
import torch.nn as nn
import torch.optim as optim
import yaml
from torch.nn.parallel.distributed import DistributedDataParallel
from torch.utils.data import DataLoader
from torch_geometric.data import Batch
from tqdm import tqdm

import ocpmodels
from ocpmodels.common import distutils
from ocpmodels.common.data_parallel import (
    BalancedBatchSampler,
    OCPDataParallel,
    ParallelCollater,
)
from ocpmodels.common.registry import registry
from ocpmodels.common.transforms import RandomRotate
from ocpmodels.common.utils import save_checkpoint
from ocpmodels.modules.evaluator import Evaluator
from ocpmodels.modules.exponential_moving_average import (
    ExponentialMovingAverage,
)
from ocpmodels.modules.loss import DDPLoss, L2MAELoss
from ocpmodels.modules.normalizer import Normalizer
from ocpmodels.modules.scheduler import LRScheduler
from ocpmodels.preprocessing.data_augmentation import (
    frame_averaging_2D,
    frame_averaging_3D,
)


@registry.register_trainer("base")
class BaseTrainer(ABC):
    def __init__(
        self,
        task,
        model_attributes,
        dataset,
        optimizer,
        identifier,
        frame_averaging=None,
        normalizer=None,
        timestamp_id=None,
        run_dir=None,
        is_debug=False,
        is_hpo=False,
        print_every=100,
        seed=None,
        logger="tensorboard",
        local_rank=0,
        amp=False,
        cpu=False,
        name="base_trainer",
        slurm={},
        new_gnn=True,
        data_split=None,
        note="",
        test_rotation_invariance=None,
<<<<<<< HEAD
        choice_fa=None,
=======
        wandb_tag=None,
>>>>>>> fcaca252
    ):
        self.name = name
        self.cpu = cpu
        self.epoch = 0
        self.step = 0
        self.new_gnn = new_gnn
        self.test_rotation_invariance = test_rotation_invariance
        self.frame_averaging = frame_averaging
        self.choice_fa = choice_fa

        if torch.cuda.is_available() and not self.cpu:
            self.device = torch.device(f"cuda:{local_rank}")
        else:
            self.device = torch.device("cpu")
            self.cpu = True  # handle case when `--cpu` isn't specified
            # but there are no gpu devices available
        if run_dir is None:
            run_dir = os.getcwd()

        if timestamp_id is None:
            timestamp = torch.tensor(datetime.datetime.now().timestamp()).to(
                self.device
            )
            # create directories from master rank only
            distutils.broadcast(timestamp, 0)
            timestamp = datetime.datetime.fromtimestamp(timestamp.int()).strftime(
                "%Y-%m-%d-%H-%M-%S"
            )
            if identifier:
                self.timestamp_id = f"{timestamp}-{identifier}"
            else:
                self.timestamp_id = timestamp
        else:
            self.timestamp_id = timestamp_id

        try:
            commit_hash = (
                subprocess.check_output(
                    [
                        "git",
                        "-C",
                        ocpmodels.__path__[0],
                        "describe",
                        "--always",
                    ]
                )
                .strip()
                .decode("ascii")
            )
        # catch instances where code is not being run from a git repo
        except Exception:
            commit_hash = None

        # logger_name = logger if isinstance(logger, str) else logger["name"]
        model_name = model_attributes.pop("name")
        self.config = {
            "task": task,
            "data_split": data_split,
            "model": model_name,
            "model_attributes": model_attributes,
            "optim": optimizer,
            "logger": logger,
            "amp": amp,
            "run_dir": run_dir,
            "frame_averaging": frame_averaging,
            "choice_fa": choice_fa,
            "test_ri": test_rotation_invariance,
            "gpus": distutils.get_world_size() if not self.cpu else 0,
            "cmd": {
                "identifier": identifier,
                "print_every": print_every,
                "seed": seed,
                "timestamp_id": self.timestamp_id,
                "commit": commit_hash,
                "checkpoint_dir": str(Path(run_dir) / "checkpoints"),
                "results_dir": str(Path(run_dir) / "results"),
                "logs_dir": str(Path(run_dir) / "logs"),
            },
            "slurm": slurm,
            "note": note,
            "wandb_tag": wandb_tag,
        }
        # AMP Scaler
        self.scaler = torch.cuda.amp.GradScaler() if amp else None

        if "SLURM_JOB_ID" in os.environ and "folder" in self.config["slurm"]:
            self.config["slurm"]["job_id"] = os.environ["SLURM_JOB_ID"]
            self.config["slurm"]["folder"] = self.config["slurm"]["folder"].replace(
                "%j", self.config["slurm"]["job_id"]
            )
        if isinstance(dataset, list):
            if len(dataset) > 0:
                self.config["dataset"] = dataset[0]
            if len(dataset) > 1:
                self.config["val_dataset"] = dataset[1]
            if len(dataset) > 2:
                self.config["test_dataset"] = dataset[2]
        elif isinstance(dataset, dict):
            self.config["dataset"] = dataset.get("train", None)
            self.config["val_dataset"] = dataset.get("val", None)
            self.config["test_dataset"] = dataset.get("test", None)
        else:
            self.config["dataset"] = dataset

        # Frame averaging
        if frame_averaging:
            if frame_averaging.lower() == "2d":
                self.fa = frame_averaging_2D
            elif frame_averaging.lower() == "3d":
                self.fa = frame_averaging_3D
            else:
                raise ValueError(f"Unknown frame averaging: {frame_averaging}")
        else:
            self.fa = None

        self.normalizer = normalizer
        # This supports the legacy way of providing norm parameters in dataset
        if self.config.get("dataset", None) is not None and normalizer is None:
            self.normalizer = self.config["dataset"]

        if not is_debug and distutils.is_master() and not is_hpo:
            os.makedirs(self.config["cmd"]["checkpoint_dir"], exist_ok=True)
            os.makedirs(self.config["cmd"]["results_dir"], exist_ok=True)
            os.makedirs(self.config["cmd"]["logs_dir"], exist_ok=True)
            # TODO: do not create all three directory depending on mode
            # "Predict" -> result, "Train" -> checkpoint and logs.

        self.is_debug = is_debug
        self.is_hpo = is_hpo

        if self.is_hpo:
            # conditional import is necessary for checkpointing
            # from ray import tune

            from ocpmodels.common.hpo_utils import tune_reporter  # noqa: F401

            # sets the hpo checkpoint frequency
            # default is no checkpointing
            self.hpo_checkpoint_every = self.config["optim"].get("checkpoint_every", -1)

        if distutils.is_master():
            print(yaml.dump(self.config, default_flow_style=False))
        self.load()

        self.evaluator = Evaluator(task=name)

    def load(self):
        self.load_seed_from_config()
        self.load_logger()
        self.load_datasets()
        self.load_task()
        self.load_model()
        self.load_loss()
        self.load_optimizer()
        self.load_extras()

    def load_seed_from_config(self):
        # https://pytorch.org/docs/stable/notes/randomness.html
        seed = self.config["cmd"]["seed"]
        if seed is None:
            return

        random.seed(seed)
        np.random.seed(seed)
        torch.manual_seed(seed)
        torch.cuda.manual_seed_all(seed)
        torch.backends.cudnn.deterministic = True
        torch.backends.cudnn.benchmark = False

    def load_logger(self):
        self.logger = None
        if not self.is_debug and distutils.is_master() and not self.is_hpo:
            assert self.config["logger"] is not None, "Specify logger in config"

            logger = self.config["logger"]
            logger_name = logger if isinstance(logger, str) else logger["name"]
            assert logger_name, "Specify logger name"

            self.logger = registry.get_logger_class(logger_name)(self.config)

    def get_sampler(self, dataset, batch_size, shuffle):
        if "load_balancing" in self.config["optim"]:
            balancing_mode = self.config["optim"]["load_balancing"]
            force_balancing = True
        else:
            balancing_mode = "atoms"
            force_balancing = False

        sampler = BalancedBatchSampler(
            dataset,
            batch_size=batch_size,
            num_replicas=distutils.get_world_size(),
            rank=distutils.get_rank(),
            device=self.device,
            mode=balancing_mode,
            shuffle=shuffle,
            force_balancing=force_balancing,
        )
        return sampler

    def get_dataloader(self, dataset, sampler):
        loader = DataLoader(
            dataset,
            collate_fn=self.parallel_collater,
            num_workers=self.config["optim"]["num_workers"],
            pin_memory=True,
            batch_sampler=sampler,
        )
        return loader

    def load_datasets(self):
        self.parallel_collater = ParallelCollater(
            0 if self.cpu else 1,
            self.config["model_attributes"].get("otf_graph", False),
        )

        self.train_loader = self.val_loader = self.test_loader = None

        if self.config.get("dataset", None):
            self.train_dataset = registry.get_dataset_class(
                self.config["task"]["dataset"]
            )(self.config["dataset"], transform=self.fa, choice_fa=self.choice_fa)
            self.train_sampler = self.get_sampler(
                self.train_dataset,
                self.config["optim"]["batch_size"],
                shuffle=True,
            )
            self.train_loader = self.get_dataloader(
                self.train_dataset,
                self.train_sampler,
            )

            if self.config.get("val_dataset", None):
                self.val_dataset = registry.get_dataset_class(
                    self.config["task"]["dataset"]
                )(
                    self.config["val_dataset"],
                    transform=self.fa,
                    choice_fa=self.choice_fa,
                )
                self.val_sampler = self.get_sampler(
                    self.val_dataset,
                    self.config["optim"].get(
                        "eval_batch_size", self.config["optim"]["batch_size"]
                    ),
                    shuffle=False,
                )
                self.val_loader = self.get_dataloader(
                    self.val_dataset,
                    self.val_sampler,
                )

            if self.config.get("test_dataset", None):
                self.test_dataset = registry.get_dataset_class(
                    self.config["task"]["dataset"]
                )(
                    self.config["test_dataset"],
                    transform=self.fa,
                    choice_fa=self.choice_fa,
                )
                self.test_sampler = self.get_sampler(
                    self.test_dataset,
                    self.config["optim"].get(
                        "eval_batch_size", self.config["optim"]["batch_size"]
                    ),
                    shuffle=False,
                )
                self.test_loader = self.get_dataloader(
                    self.test_dataset,
                    self.test_sampler,
                )

        # Normalizer for the dataset.
        # Compute mean, std of training set labels.
        self.normalizers = {}
        if self.normalizer.get("normalize_labels", False):
            if "target_mean" in self.normalizer:
                self.normalizers["target"] = Normalizer(
                    mean=self.normalizer["target_mean"],
                    std=self.normalizer["target_std"],
                    device=self.device,
                )
            else:
                self.normalizers["target"] = Normalizer(
                    tensor=self.train_loader.dataset.data.y[
                        self.train_loader.dataset.__indices__
                    ],
                    device=self.device,
                )

    @abstractmethod
    def load_task(self):
        """
        Initialize task-specific information.
        Derived classes should implement this function.
        """
        pass

    def load_model(self):
        # Build model
        if distutils.is_master():
            logging.info(f"Loading model: {self.config['model']}")

        # TODO: depreicated, remove.
        bond_feat_dim = None
        bond_feat_dim = self.config["model_attributes"].get("num_gaussians", 50)

        loader = self.train_loader or self.val_loader or self.test_loader
        self.model = registry.get_model_class(self.config["model"])(
            num_atoms=loader.dataset[0].x.shape[-1]
            if loader
            and hasattr(loader.dataset[0], "x")
            and loader.dataset[0].x is not None
            else None,
            bond_feat_dim=bond_feat_dim,
            num_targets=self.num_targets,
            new_gnn=self.new_gnn,
            **self.config["model_attributes"],
        ).to(self.device)

        if distutils.is_master():
            logging.info(
                f"Loaded {self.model.__class__.__name__} with "
                f"{self.model.num_params} parameters."
            )

        if self.logger is not None:
            self.logger.watch(self.model)

        self.model = OCPDataParallel(
            self.model,
            output_device=self.device,
            num_gpus=1 if not self.cpu else 0,
        )
        if distutils.initialized():
            self.model = DistributedDataParallel(
                self.model, device_ids=[self.device], output_device=self.device
            )

    def load_checkpoint(self, checkpoint_path):
        if not os.path.isfile(checkpoint_path):
            raise FileNotFoundError(
                errno.ENOENT, "Checkpoint file not found", checkpoint_path
            )

        map_location = torch.device("cpu") if self.cpu else self.device
        logging.info(f"Loading checkpoint from: {checkpoint_path} onto {map_location}")
        checkpoint = torch.load(checkpoint_path, map_location=map_location)
        self.epoch = checkpoint.get("epoch", 0)
        self.step = checkpoint.get("step", 0)

        # Load model, optimizer, normalizer state dict.
        # if trained with ddp and want to load in non-ddp, modify keys from
        # module.module.. -> module..
        first_key = next(iter(checkpoint["state_dict"]))
        if not distutils.initialized() and first_key.split(".")[1] == "module":
            # No need for OrderedDict since dictionaries are technically ordered
            # since Python 3.6 and officially ordered since Python 3.7
            new_dict = {k[7:]: v for k, v in checkpoint["state_dict"].items()}
            self.model.load_state_dict(new_dict)
        elif distutils.initialized() and first_key.split(".")[1] != "module":
            new_dict = {f"module.{k}": v for k, v in checkpoint["state_dict"].items()}
            self.model.load_state_dict(new_dict)
        else:
            self.model.load_state_dict(checkpoint["state_dict"])

        if "optimizer" in checkpoint:
            self.optimizer.load_state_dict(checkpoint["optimizer"])
        if "scheduler" in checkpoint and checkpoint["scheduler"] is not None:
            self.scheduler.scheduler.load_state_dict(checkpoint["scheduler"])
        if "ema" in checkpoint and checkpoint["ema"] is not None:
            self.ema.load_state_dict(checkpoint["ema"])
        else:
            self.ema = None

        for key in checkpoint["normalizers"]:
            if key in self.normalizers:
                self.normalizers[key].load_state_dict(checkpoint["normalizers"][key])
            if self.scaler and checkpoint["amp"]:
                self.scaler.load_state_dict(checkpoint["amp"])

    def load_loss(self):
        self.loss_fn = {}
        self.loss_fn["energy"] = self.config["optim"].get("loss_energy", "mae")
        self.loss_fn["force"] = self.config["optim"].get("loss_force", "mae")
        for loss, loss_name in self.loss_fn.items():
            if loss_name in ["l1", "mae"]:
                self.loss_fn[loss] = nn.L1Loss()
            elif loss_name == "mse":
                self.loss_fn[loss] = nn.MSELoss()
            elif loss_name == "l2mae":
                self.loss_fn[loss] = L2MAELoss()
            else:
                raise NotImplementedError(f"Unknown loss function name: {loss_name}")
            if distutils.initialized():
                self.loss_fn[loss] = DDPLoss(self.loss_fn[loss])

    def load_optimizer(self):
        optimizer = self.config["optim"].get("optimizer", "AdamW")
        optimizer = getattr(optim, optimizer)

        if self.config["optim"].get("weight_decay", 0) > 0:

            # Do not regularize bias etc.
            params_decay = []
            params_no_decay = []
            for name, param in self.model.named_parameters():
                if param.requires_grad:
                    if "embedding" in name:
                        params_no_decay += [param]
                    elif "frequencies" in name:
                        params_no_decay += [param]
                    elif "bias" in name:
                        params_no_decay += [param]
                    else:
                        params_decay += [param]

            self.optimizer = optimizer(
                [
                    {"params": params_no_decay, "weight_decay": 0},
                    {
                        "params": params_decay,
                        "weight_decay": self.config["optim"]["weight_decay"],
                    },
                ],
                lr=self.config["optim"]["lr_initial"],
                **self.config["optim"].get("optimizer_params", {}),
            )
        else:
            self.optimizer = optimizer(
                params=self.model.parameters(),
                lr=self.config["optim"]["lr_initial"],
                **self.config["optim"].get("optimizer_params", {}),
            )

    def load_extras(self):
        self.scheduler = LRScheduler(self.optimizer, self.config["optim"])
        self.clip_grad_norm = self.config["optim"].get("clip_grad_norm")
        self.ema_decay = self.config["optim"].get("ema_decay")
        if self.ema_decay:
            self.ema = ExponentialMovingAverage(
                self.model.parameters(),
                self.ema_decay,
            )
        else:
            self.ema = None

    def save(
        self,
        metrics=None,
        checkpoint_file="checkpoint.pt",
        training_state=True,
    ):
        if not self.is_debug and distutils.is_master():
            if training_state:
                save_checkpoint(
                    {
                        "epoch": self.epoch,
                        "step": self.step,
                        "state_dict": self.model.state_dict(),
                        "optimizer": self.optimizer.state_dict(),
                        "scheduler": self.scheduler.scheduler.state_dict()
                        if self.scheduler.scheduler_type != "Null"
                        else None,
                        "normalizers": {
                            key: value.state_dict()
                            for key, value in self.normalizers.items()
                        },
                        "config": self.config,
                        "val_metrics": metrics,
                        "ema": self.ema.state_dict() if self.ema else None,
                        "amp": self.scaler.state_dict() if self.scaler else None,
                    },
                    checkpoint_dir=self.config["cmd"]["checkpoint_dir"],
                    checkpoint_file=checkpoint_file,
                )
            else:
                if self.ema:
                    self.ema.store()
                    self.ema.copy_to()
                save_checkpoint(
                    {
                        "state_dict": self.model.state_dict(),
                        "normalizers": {
                            key: value.state_dict()
                            for key, value in self.normalizers.items()
                        },
                        "config": self.config,
                        "val_metrics": metrics,
                        "amp": self.scaler.state_dict() if self.scaler else None,
                    },
                    checkpoint_dir=self.config["cmd"]["checkpoint_dir"],
                    checkpoint_file=checkpoint_file,
                )
                if self.ema:
                    self.ema.restore()
        distutils.synchronize()

    def save_hpo(self, epoch, step, metrics, checkpoint_every):
        # default is no checkpointing
        # checkpointing frequency can be adjusted by setting checkpoint_every in steps
        # to checkpoint every time results are communicated
        # to Ray Tune set checkpoint_every=1
        # from ray import tune

        if checkpoint_every != -1 and step % checkpoint_every == 0:
            with tune.checkpoint_dir(step=step) as checkpoint_dir:  # noqa: F821
                path = os.path.join(checkpoint_dir, "checkpoint")
                torch.save(self.save_state(epoch, step, metrics), path)

    def hpo_update(self, epoch, step, train_metrics, val_metrics, test_metrics=None):
        progress = {
            "steps": step,
            "epochs": epoch,
            "act_lr": self.optimizer.param_groups[0]["lr"],
        }
        # checkpointing must occur before reporter
        # default is no checkpointing
        self.save_hpo(
            epoch,
            step,
            val_metrics,
            self.hpo_checkpoint_every,
        )
        # report metrics to tune
        tune_reporter(  # noqa: F821
            iters=progress,
            train_metrics={k: train_metrics[k]["metric"] for k in self.metrics},
            val_metrics={k: val_metrics[k]["metric"] for k in val_metrics},
            test_metrics=test_metrics,
        )

    @abstractmethod
    def train(self):
        """Derived classes should implement this function."""
        pass

    @torch.no_grad()
    def validate(self, split="val", disable_tqdm=False, name_split=None):
        if distutils.is_master():
            if not name_split:
                logging.info(f"Evaluating on {split}.")
        if self.is_hpo:
            disable_tqdm = True

        self.model.eval()
        if self.ema:
            self.ema.store()
            self.ema.copy_to()

        evaluator, metrics = Evaluator(task=self.name), {}
        rank = distutils.get_rank()

        loader = self.val_loader if split[:3] in {"val", "eva"} else self.test_loader
        val_time = time.time()

        for i, batch in tqdm(
            enumerate(loader),
            total=len(loader),
            position=rank,
            desc="device {}".format(rank),
            disable=disable_tqdm,
        ):
            # Forward.
            with torch.cuda.amp.autocast(enabled=self.scaler is not None):
                out, pooling_loss = self._forward(batch)
            loss = self._compute_loss(out, batch)
            if pooling_loss is not None:
                loss += pooling_loss

            # Compute metrics.
            metrics = self._compute_metrics(out, batch, evaluator, metrics)
            metrics = evaluator.update("loss", loss.item(), metrics)

        val_time = time.time() - val_time

        aggregated_metrics = {}
        for k in metrics:
            aggregated_metrics[k] = {
                "total": distutils.all_reduce(
                    metrics[k]["total"], average=False, device=self.device
                ),
                "numel": distutils.all_reduce(
                    metrics[k]["numel"], average=False, device=self.device
                ),
            }
            aggregated_metrics[k]["metric"] = (
                aggregated_metrics[k]["total"] / aggregated_metrics[k]["numel"]
            )
        metrics = aggregated_metrics

        log_dict = {k: metrics[k]["metric"] for k in metrics}
        log_dict.update({"epoch": self.epoch})
        log_dict.update({"val_time": val_time})
        if distutils.is_master():
            log_str = ["{}: {:.4f}".format(k, v) for k, v in log_dict.items()]
            logging.info(", ".join(log_str))

        # Make plots.
        if self.logger is not None:
            if split == "eval":
                log_dict = {f"{name_split}-{k}": v for k, v in log_dict.items()}
                self.logger.log(
                    log_dict,
                    split=split,
                )
            else:
                self.logger.log(
                    log_dict,
                    step=self.step,
                    split=split,
                )
        if self.ema:
            self.ema.restore()

        return metrics

    @abstractmethod
    def _forward(self, batch_list):
        """Derived classes should implement this function."""

    @abstractmethod
    def _compute_loss(self, out, batch_list):
        """Derived classes should implement this function."""

    def _backward(self, loss):
        self.optimizer.zero_grad()
        loss.backward()
        # Scale down the gradients of shared parameters
        if hasattr(self.model.module, "shared_parameters"):
            for p, factor in self.model.module.shared_parameters:
                if hasattr(p, "grad") and p.grad is not None:
                    p.grad.detach().div_(factor)
                else:
                    if not hasattr(self, "warned_shared_param_no_grad"):
                        self.warned_shared_param_no_grad = True
                        logging.warning(
                            "Some shared parameters do not have a gradient. "
                            "Please check if all shared parameters are used "
                            "and point to PyTorch parameters."
                        )
        if self.clip_grad_norm:
            if self.scaler:
                self.scaler.unscale_(self.optimizer)
            grad_norm = torch.nn.utils.clip_grad_norm_(
                self.model.parameters(),
                max_norm=self.clip_grad_norm,
            )
            if self.logger is not None:
                self.logger.log({"grad_norm": grad_norm}, step=self.step, split="train")
        if self.scaler:
            self.scaler.step(self.optimizer)
            self.scaler.update()
        else:
            self.optimizer.step()
        if self.ema:
            self.ema.update()

    def save_results(self, predictions, results_file, keys):
        if results_file is None:
            return

        results_file_path = os.path.join(
            self.config["cmd"]["results_dir"],
            f"{self.name}_{results_file}_{distutils.get_rank()}.npz",
        )
        np.savez_compressed(
            results_file_path,
            ids=predictions["id"],
            **{key: predictions[key] for key in keys},
        )

        distutils.synchronize()
        if distutils.is_master():
            gather_results = defaultdict(list)
            full_path = os.path.join(
                self.config["cmd"]["results_dir"],
                f"{self.name}_{results_file}.npz",
            )

            for i in range(distutils.get_world_size()):
                rank_path = os.path.join(
                    self.config["cmd"]["results_dir"],
                    f"{self.name}_{results_file}_{i}.npz",
                )
                rank_results = np.load(rank_path, allow_pickle=True)
                gather_results["ids"].extend(rank_results["ids"])
                for key in keys:
                    gather_results[key].extend(rank_results[key])
                os.remove(rank_path)

            # Because of how distributed sampler works, some system ids
            # might be repeated to make no. of samples even across GPUs.
            _, idx = np.unique(gather_results["ids"], return_index=True)
            gather_results["ids"] = np.array(gather_results["ids"])[idx]
            for k in keys:
                if k == "forces":
                    gather_results[k] = np.concatenate(np.array(gather_results[k])[idx])
                elif k == "chunk_idx":
                    gather_results[k] = np.cumsum(np.array(gather_results[k])[idx])[:-1]
                else:
                    gather_results[k] = np.array(gather_results[k])[idx]

            logging.info(f"Writing results to {full_path}")
            np.savez_compressed(full_path, **gather_results)

    def eval_all_val_splits(self):
        """Evaluate model on all four validation splits"""

        # Compute performance metrics on all four validation splits
        cumulated_time = 0
        cumulated_mae = 0
        metrics_dict = {}
        logging.info("Evaluating on 4 val splits.")
        for i, s in enumerate(["val_ood_ads", "val_ood_cat", "val_ood_both", "val_id"]):

            # Update the val. dataset we look at
            self.config["val_dataset"] = {
                "src": "/network/projects/_groups/ocp/oc20/is2re/all/"
                + s
                + "/data.lmdb"
            }

            # Load val dataset
            if self.config.get("val_dataset", None):
                self.val_dataset = registry.get_dataset_class(
                    self.config["task"]["dataset"]
                )(
                    self.config["val_dataset"],
                    transform=self.fa,
                    choice_fa=self.choice_fa,
                )
                self.val_sampler = self.get_sampler(
                    self.val_dataset,
                    self.config["optim"].get(
                        "eval_batch_size", self.config["optim"]["batch_size"]
                    ),
                    shuffle=False,
                )
                self.val_loader = self.get_dataloader(
                    self.val_dataset,
                    self.val_sampler,
                )

            # Call validate function
            start_time = time.time()
            self.metrics = self.validate(split="eval", disable_tqdm=True, name_split=s)
            metrics_dict[s] = self.metrics
            cumulated_mae += self.metrics["energy_mae"]["metric"]
            cumulated_time += time.time() - start_time

        # Log time
        if self.config["logger"] == "wandb" and distutils.is_master():
            self.logger.log({"Val. time": cumulated_time})
            self.logger.log({"Overall MAE": cumulated_mae / 4})

        # Print results
        print("----- FINAL RESULTS -----")
        print("Total time taken: ", time.time() - start_time)
        print(self.metrics.keys())
        for k, v in metrics_dict.items():
            store = []
            for _, val in v.items():
                store.append(round(val["metric"], 4))
            print(k, store)

    def rotate_graph(self, batch, rotation=None):
        """Rotate all graphs in a batch

        Args:
            batch (data.Batch): batch of graphs
            rotation (str, optional): type of rotation applied. Defaults to None.

        Returns:
            data.Batch: rotated batch
        """

        random.seed(1)

        # Sampling a random rotation within [-180, 180] for all axes.
        if rotation == "z":
            transform = RandomRotate([-180, 180], [2])
        elif rotation == "x":
            transform = RandomRotate([-180, 180], [0])
        elif rotation == "y":
            transform = RandomRotate([-180, 180], [1])
        else:
            transform = RandomRotate([-180, 180], [0, 1, 2])

        # Rotate graph
        batch_rotated, rot, inv_rot = transform(deepcopy(batch[0]))
        assert not torch.allclose(batch[0].pos, batch_rotated.pos, atol=1e-05)

        # Recompute fa-pos for batch_rotated
        if hasattr(batch[0], "fa_pos"):
            delattr(batch_rotated, "fa_pos")  # delete it otherwise can't iterate
            g_list = batch_rotated.to_data_list()
            for g in g_list:
                g = self.fa(g, self.choice_fa)
            batch_rotated = Batch.from_data_list(g_list)
            batch_rotated.neighbors = batch[0].neighbors

        return batch_rotated<|MERGE_RESOLUTION|>--- conflicted
+++ resolved
@@ -76,11 +76,8 @@
         data_split=None,
         note="",
         test_rotation_invariance=None,
-<<<<<<< HEAD
+        wandb_tag=None,
         choice_fa=None,
-=======
-        wandb_tag=None,
->>>>>>> fcaca252
     ):
         self.name = name
         self.cpu = cpu
