"""
Copyright (c) Facebook, Inc. and its affiliates.

This source code is licensed under the MIT license found in the
LICENSE file in the root directory of this source tree.
"""
import datetime
import json
import os
import random
import subprocess
from abc import ABC, abstractmethod
from collections import OrderedDict, defaultdict
from pathlib import Path

import numpy as np
import torch
import torch.nn as nn
import torch.optim as optim
import yaml
from ray import tune
from torch.nn.parallel.distributed import DistributedDataParallel
from tqdm import tqdm

import ocpmodels
from ocpmodels.common import distutils
from ocpmodels.common.data_parallel import OCPDataParallel
from ocpmodels.common.logger import TensorboardLogger, WandBLogger
from ocpmodels.common.meter import Meter
from ocpmodels.common.registry import registry
from ocpmodels.common.utils import (
    build_config,
    plot_histogram,
    save_checkpoint,
    warmup_lr_lambda,
)
from ocpmodels.modules.evaluator import Evaluator
from ocpmodels.modules.normalizer import Normalizer
from ocpmodels.modules.scheduler import LRScheduler


@registry.register_trainer("base")
class BaseTrainer(ABC):
    def __init__(
        self,
        task,
        model,
        dataset,
        optimizer,
        identifier,
        run_dir=None,
        is_debug=False,
        is_vis=False,
        is_hpo=False,
        print_every=100,
        seed=None,
        logger="tensorboard",
        local_rank=0,
        amp=False,
        cpu=False,
        name="base_trainer",
    ):
        self.name = name
        self.cpu = cpu
        self.start_step = 0

        if torch.cuda.is_available() and not self.cpu:
            self.device = local_rank
        else:
            self.device = "cpu"
            self.cpu = True  # handle case when `--cpu` isn't specified
            # but there are no gpu devices available
        if run_dir is None:
            run_dir = os.getcwd()

        timestamp = torch.tensor(datetime.datetime.now().timestamp()).to(
            self.device
        )
        # create directories from master rank only
        distutils.broadcast(timestamp, 0)
        timestamp = datetime.datetime.fromtimestamp(timestamp).strftime(
            "%Y-%m-%d-%H-%M-%S"
        )
        if identifier:
            timestamp += "-{}".format(identifier)
        try:
            commit_hash = (
                subprocess.check_output(
                    [
                        "git",
                        "-C",
                        ocpmodels.__path__[0],
                        "describe",
                        "--always",
                    ]
                )
                .strip()
                .decode("ascii")
            )
        # catch instances where code is not being run from a git repo
        except Exception:
            commit_hash = None

        self.config = {
            "task": task,
            "model": model.pop("name"),
            "model_attributes": model,
            "optim": optimizer,
            "logger": logger,
            "amp": amp,
            "gpus": distutils.get_world_size() if not self.cpu else 0,
            "cmd": {
                "identifier": identifier,
                "print_every": print_every,
                "seed": seed,
                "timestamp": timestamp,
                "commit": commit_hash,
                "checkpoint_dir": os.path.join(
                    run_dir, "checkpoints", timestamp
                ),
                "results_dir": os.path.join(run_dir, "results", timestamp),
                "logs_dir": os.path.join(run_dir, "logs", logger, timestamp),
            },
        }
        # AMP Scaler
        self.scaler = torch.cuda.amp.GradScaler() if amp else None

        if isinstance(dataset, list):
            self.config["dataset"] = dataset[0]
            if len(dataset) > 1:
                self.config["val_dataset"] = dataset[1]
            if len(dataset) > 2:
                self.config["test_dataset"] = dataset[2]
        else:
            self.config["dataset"] = dataset

        if not is_debug and distutils.is_master() and not is_hpo:
            os.makedirs(self.config["cmd"]["checkpoint_dir"], exist_ok=True)
            os.makedirs(self.config["cmd"]["results_dir"], exist_ok=True)
            os.makedirs(self.config["cmd"]["logs_dir"], exist_ok=True)

        self.is_debug = is_debug
        self.is_vis = is_vis
        self.is_hpo = is_hpo

        if self.is_hpo:
            # sets the hpo checkpoint frequency
            # default is no checkpointing
            self.hpo_checkpoint_every = self.config["optim"].get(
                "checkpoint_every", -1
            )

        if distutils.is_master():
            print(yaml.dump(self.config, default_flow_style=False))
        self.load()

        self.evaluator = Evaluator(task=name)

    def load(self):
        self.load_seed_from_config()
        self.load_logger()
        self.load_task()
        self.load_model()
        self.load_criterion()
        self.load_optimizer()
        self.load_extras()

    # Note: this function is now deprecated. We build config outside of trainer.
    # See build_config in ocpmodels.common.utils.py.
    def load_config_from_yaml_and_cmd(self, args):
        self.config = build_config(args)

        # AMP Scaler
        self.scaler = (
            torch.cuda.amp.GradScaler() if self.config["amp"] else None
        )

        # device
        self.device = torch.device(
            "cuda" if (torch.cuda.is_available() and not self.cpu) else "cpu"
        )

        # Are we just running sanity checks?
        self.is_debug = args.debug
        self.is_vis = args.vis

        # timestamps and directories
        args.timestamp = datetime.datetime.now().strftime("%Y-%m-%d-%H-%M-%S")
        if args.identifier:
            args.timestamp += "-{}".format(args.identifier)

        args.checkpoint_dir = os.path.join("checkpoints", args.timestamp)
        args.results_dir = os.path.join("results", args.timestamp)
        args.logs_dir = os.path.join(
            "logs", self.config["logger"], args.timestamp
        )

        print(yaml.dump(self.config, default_flow_style=False))
        for arg in vars(args):
            print("{:<20}: {}".format(arg, getattr(args, arg)))

        # TODO(abhshkdz): Handle these parameters better. Maybe move to yaml.
        self.config["cmd"] = args.__dict__
        del args

        if not self.is_debug:
            os.makedirs(self.config["cmd"]["checkpoint_dir"], exist_ok=True)
            os.makedirs(self.config["cmd"]["results_dir"], exist_ok=True)
            os.makedirs(self.config["cmd"]["logs_dir"], exist_ok=True)

            # Dump config parameters
            json.dump(
                self.config,
                open(
                    os.path.join(
                        self.config["cmd"]["checkpoint_dir"], "config.json"
                    ),
                    "w",
                ),
            )

    def load_seed_from_config(self):
        # https://pytorch.org/docs/stable/notes/randomness.html
        seed = self.config["cmd"]["seed"]
        if seed is None:
            return

        random.seed(seed)
        np.random.seed(seed)
        torch.manual_seed(seed)
        torch.cuda.manual_seed_all(seed)
        torch.backends.cudnn.deterministic = True
        torch.backends.cudnn.benchmark = False

    def load_logger(self):
        self.logger = None
        if not self.is_debug and distutils.is_master() and not self.is_hpo:
            assert (
                self.config["logger"] is not None
            ), "Specify logger in config"
            self.logger = registry.get_logger_class(self.config["logger"])(
                self.config
            )

    @abstractmethod
    def load_task(self):
        """ Derived classes should implement this function."""

    def load_model(self):
        # Build model
        if distutils.is_master():
            print("### Loading model: {}".format(self.config["model"]))

        # TODO(abhshkdz): Eventually move towards computing features on-the-fly
        # and remove dependence from `.edge_attr`.
        bond_feat_dim = None
        if self.config["task"]["dataset"] in [
            "trajectory_lmdb",
            "single_point_lmdb",
        ]:
            bond_feat_dim = self.config["model_attributes"].get(
                "num_gaussians", 50
            )
        else:
            raise NotImplementedError

        self.model = registry.get_model_class(self.config["model"])(
            self.train_loader.dataset[0].x.shape[-1]
            if hasattr(self.train_loader.dataset[0], "x")
            and self.train_loader.dataset[0].x is not None
            else None,
            bond_feat_dim,
            self.num_targets,
            **self.config["model_attributes"],
        ).to(self.device)

        if distutils.is_master():
            print(
                "### Loaded {} with {} parameters.".format(
                    self.model.__class__.__name__, self.model.num_params
                )
            )

        if self.logger is not None:
            self.logger.watch(self.model)

        self.model = OCPDataParallel(
            self.model,
            output_device=self.device,
            num_gpus=1 if not self.cpu else 0,
        )
        if distutils.initialized():
            self.model = DistributedDataParallel(
                self.model, device_ids=[self.device]
            )

    def load_pretrained(self, checkpoint_path=None, ddp_to_dp=False):
        if checkpoint_path is None or os.path.isfile(checkpoint_path) is False:
            print(f"Checkpoint: {checkpoint_path} not found!")
            return False

        print("### Loading checkpoint from: {}".format(checkpoint_path))
        checkpoint = torch.load(checkpoint_path)
        self.start_step = checkpoint.get("step", 0)

        # Load model, optimizer, normalizer state dict.
        # if trained with ddp and want to load in non-ddp, modify keys from
        # module.module.. -> module..
        if ddp_to_dp:
            new_dict = OrderedDict()
            for k, v in checkpoint["state_dict"].items():
                name = k[7:]
                new_dict[name] = v
            self.model.load_state_dict(new_dict)
        else:
            self.model.load_state_dict(checkpoint["state_dict"])

        self.optimizer.load_state_dict(checkpoint["optimizer"])
        if "scheduler" in checkpoint and checkpoint["scheduler"] is not None:
            self.scheduler.scheduler.load_state_dict(checkpoint["scheduler"])

        for key in checkpoint["normalizers"]:
            if key in self.normalizers:
                self.normalizers[key].load_state_dict(
                    checkpoint["normalizers"][key]
                )
            if self.scaler and checkpoint["amp"]:
                self.scaler.load_state_dict(checkpoint["amp"])
        return True

    # TODO(abhshkdz): Rename function to something nicer.
    # TODO(abhshkdz): Support multiple loss functions.
    def load_criterion(self):
        self.criterion = self.config["optim"].get("criterion", nn.L1Loss())

    def load_optimizer(self):
        optimizer = self.config["optim"].get("optimizer", "AdamW")
        optimizer = getattr(optim, optimizer)

        self.optimizer = optimizer(
            params=self.model.parameters(),
            lr=self.config["optim"]["lr_initial"],
            **self.config["optim"].get("optimizer_params", {}),
        )

    def load_extras(self):
        self.scheduler = LRScheduler(self.optimizer, self.config["optim"])
        # metrics.
        self.meter = Meter(split="train")

    def save_state(self, epoch, step, metrics):
        state = {
            "epoch": epoch,
            "step": step,
            "state_dict": self.model.state_dict(),
            "optimizer": self.optimizer.state_dict(),
            "scheduler": self.scheduler.scheduler.state_dict()
            if self.scheduler.scheduler_type != "Null"
            else None,
            "normalizers": {
                key: value.state_dict()
                for key, value in self.normalizers.items()
            },
            "config": self.config,
            "val_metrics": metrics,
            "amp": self.scaler.state_dict() if self.scaler else None,
        }
        return state

    def save(self, epoch, step, metrics):
        if not self.is_debug and distutils.is_master() and not self.is_hpo:
            save_checkpoint(
                self.save_state(epoch, step, metrics),
                self.config["cmd"]["checkpoint_dir"],
            )

<<<<<<< HEAD
    def save_hpo(self, epoch, step, metrics, checkpoint_every):
        # default is no checkpointing
        # checkpointing frequency can be adjusted by setting checkpoint_every in steps
        # to checkpoint every time results are communicated to Ray Tune set checkpoint_every=1
        if checkpoint_every != -1 and step % checkpoint_every == 0:
            with tune.checkpoint_dir(step=step) as checkpoint_dir:
                path = os.path.join(checkpoint_dir, "checkpoint")
                torch.save(self.save_state(epoch, step, metrics), path)

    def train(self, max_epochs=None, return_metrics=False):
        # TODO(abhshkdz): Timers for dataloading and forward pass.
        num_epochs = (
            max_epochs
            if max_epochs is not None
            else self.config["optim"]["max_epochs"]
        )
        for epoch in range(num_epochs):
            self.model.train()

            for i, batch in enumerate(self.train_loader):
                batch = batch.to(self.device)

                # Forward, loss, backward.
                out, metrics = self._forward(batch)
                loss = self._compute_loss(out, batch)
                self._backward(loss)

                # Update meter.
                meter_update_dict = {
                    "epoch": epoch + (i + 1) / len(self.train_loader),
                    "loss": loss.item(),
                }
                meter_update_dict.update(metrics)
                self.meter.update(meter_update_dict)

                # Make plots.
                if self.logger is not None:
                    self.logger.log(
                        meter_update_dict,
                        step=epoch * len(self.train_loader) + i + 1,
                        split="train",
                    )

                # Print metrics.
                if i % self.config["cmd"]["print_every"] == 0:
                    print(self.meter)

            self.scheduler.step()

            if self.val_loader is not None:
                v_loss, v_mae = self.validate(split="val", epoch=epoch)

            if self.test_loader is not None:
                test_loss, test_mae = self.validate(split="test", epoch=epoch)

            if not self.is_debug:
                save_checkpoint(
                    {
                        "epoch": epoch + 1,
                        "state_dict": self.model.state_dict(),
                        "optimizer": self.optimizer.state_dict(),
                        "normalizers": {
                            key: value.state_dict()
                            for key, value in self.normalizers.items()
                        },
                        "config": self.config,
                        "amp": self.scaler.state_dict()
                        if self.scaler
                        else None,
                    },
                    self.config["cmd"]["checkpoint_dir"],
                )
        if return_metrics:
            return {
                "training_loss": float(self.meter.loss.global_avg),
                "training_mae": float(
                    self.meter.meters[
                        self.config["task"]["labels"][0]
                        + "/"
                        + self.config["task"]["metric"]
                    ].global_avg
                ),
                "validation_loss": v_loss,
                "validation_mae": v_mae,
                "test_loss": test_loss,
                "test_mae": test_mae,
            }
=======
    @abstractmethod
    def train(self):
        """ Derived classes should implement this function."""
>>>>>>> 114a48c8

    @torch.no_grad()
    def validate(self, split="val", epoch=None, disable_tqdm=False):
        if distutils.is_master():
            print("### Evaluating on {}.".format(split))
        if self.is_hpo:
            disable_tqdm = True

        self.model.eval()
        evaluator, metrics = Evaluator(task=self.name), {}
        rank = distutils.get_rank()

        loader = self.val_loader if split == "val" else self.test_loader

        for i, batch in tqdm(
            enumerate(loader),
            total=len(loader),
            position=rank,
            desc="device {}".format(rank),
            disable=disable_tqdm,
        ):
            # Forward.
            with torch.cuda.amp.autocast(enabled=self.scaler is not None):
                out = self._forward(batch)
            loss = self._compute_loss(out, batch)

            # Compute metrics.
            metrics = self._compute_metrics(out, batch, evaluator, metrics)
            metrics = evaluator.update("loss", loss.item(), metrics)

        aggregated_metrics = {}
        for k in metrics:
            aggregated_metrics[k] = {
                "total": distutils.all_reduce(
                    metrics[k]["total"], average=False, device=self.device
                ),
                "numel": distutils.all_reduce(
                    metrics[k]["numel"], average=False, device=self.device
                ),
            }
            aggregated_metrics[k]["metric"] = (
                aggregated_metrics[k]["total"] / aggregated_metrics[k]["numel"]
            )
        metrics = aggregated_metrics

        log_dict = {k: metrics[k]["metric"] for k in metrics}
        log_dict.update({"epoch": epoch + 1})
        if distutils.is_master():
            log_str = ["{}: {:.4f}".format(k, v) for k, v in log_dict.items()]
            print(", ".join(log_str))

        # Make plots.
        if self.logger is not None and epoch is not None:
            self.logger.log(
                log_dict,
                step=(epoch + 1) * len(self.train_loader),
                split=split,
            )

        return metrics

    @abstractmethod
    def _forward(self, batch_list):
        """ Derived classes should implement this function."""

    @abstractmethod
    def _compute_loss(self, out, batch_list):
        """ Derived classes should implement this function."""

    def _backward(self, loss):
        self.optimizer.zero_grad()
        loss.backward()
        # TODO(abhshkdz): Add support for gradient clipping.
        if self.scaler:
            self.scaler.step(self.optimizer)
            self.scaler.update()
        else:
            self.optimizer.step()

    def save_results(self, predictions, results_file, keys):
        if results_file is None:
            return

        results_file_path = os.path.join(
            self.config["cmd"]["results_dir"],
            f"{self.name}_{results_file}_{distutils.get_rank()}.npz",
        )
        np.savez_compressed(
            results_file_path,
            ids=predictions["id"],
            **{key: predictions[key] for key in keys},
        )

        distutils.synchronize()
        if distutils.is_master():
            gather_results = defaultdict(list)
            full_path = os.path.join(
                self.config["cmd"]["results_dir"],
                f"{self.name}_{results_file}.npz",
            )

            for i in range(distutils.get_world_size()):
                rank_path = os.path.join(
                    self.config["cmd"]["results_dir"],
                    f"{self.name}_{results_file}_{i}.npz",
                )
                rank_results = np.load(rank_path, allow_pickle=True)
                gather_results["ids"].extend(rank_results["ids"])
                for key in keys:
                    gather_results[key].extend(rank_results[key])
                os.remove(rank_path)

            # Because of how distributed sampler works, some system ids
            # might be repeated to make no. of samples even across GPUs.
            _, idx = np.unique(gather_results["ids"], return_index=True)
            gather_results["ids"] = np.array(gather_results["ids"])[idx]
            for k in keys:
                if k == "forces":
                    gather_results[k] = np.concatenate(
                        np.array(gather_results[k])[idx]
                    )
                elif k == "chunk_idx":
                    gather_results[k] = np.cumsum(
                        np.array(gather_results[k])[idx]
                    )[:-1]
                else:
                    gather_results[k] = np.array(gather_results[k])[idx]

            print(f"Writing results to {full_path}")
            np.savez_compressed(full_path, **gather_results)<|MERGE_RESOLUTION|>--- conflicted
+++ resolved
@@ -374,7 +374,6 @@
                 self.config["cmd"]["checkpoint_dir"],
             )
 
-<<<<<<< HEAD
     def save_hpo(self, epoch, step, metrics, checkpoint_every):
         # default is no checkpointing
         # checkpointing frequency can be adjusted by setting checkpoint_every in steps
@@ -384,89 +383,9 @@
                 path = os.path.join(checkpoint_dir, "checkpoint")
                 torch.save(self.save_state(epoch, step, metrics), path)
 
-    def train(self, max_epochs=None, return_metrics=False):
-        # TODO(abhshkdz): Timers for dataloading and forward pass.
-        num_epochs = (
-            max_epochs
-            if max_epochs is not None
-            else self.config["optim"]["max_epochs"]
-        )
-        for epoch in range(num_epochs):
-            self.model.train()
-
-            for i, batch in enumerate(self.train_loader):
-                batch = batch.to(self.device)
-
-                # Forward, loss, backward.
-                out, metrics = self._forward(batch)
-                loss = self._compute_loss(out, batch)
-                self._backward(loss)
-
-                # Update meter.
-                meter_update_dict = {
-                    "epoch": epoch + (i + 1) / len(self.train_loader),
-                    "loss": loss.item(),
-                }
-                meter_update_dict.update(metrics)
-                self.meter.update(meter_update_dict)
-
-                # Make plots.
-                if self.logger is not None:
-                    self.logger.log(
-                        meter_update_dict,
-                        step=epoch * len(self.train_loader) + i + 1,
-                        split="train",
-                    )
-
-                # Print metrics.
-                if i % self.config["cmd"]["print_every"] == 0:
-                    print(self.meter)
-
-            self.scheduler.step()
-
-            if self.val_loader is not None:
-                v_loss, v_mae = self.validate(split="val", epoch=epoch)
-
-            if self.test_loader is not None:
-                test_loss, test_mae = self.validate(split="test", epoch=epoch)
-
-            if not self.is_debug:
-                save_checkpoint(
-                    {
-                        "epoch": epoch + 1,
-                        "state_dict": self.model.state_dict(),
-                        "optimizer": self.optimizer.state_dict(),
-                        "normalizers": {
-                            key: value.state_dict()
-                            for key, value in self.normalizers.items()
-                        },
-                        "config": self.config,
-                        "amp": self.scaler.state_dict()
-                        if self.scaler
-                        else None,
-                    },
-                    self.config["cmd"]["checkpoint_dir"],
-                )
-        if return_metrics:
-            return {
-                "training_loss": float(self.meter.loss.global_avg),
-                "training_mae": float(
-                    self.meter.meters[
-                        self.config["task"]["labels"][0]
-                        + "/"
-                        + self.config["task"]["metric"]
-                    ].global_avg
-                ),
-                "validation_loss": v_loss,
-                "validation_mae": v_mae,
-                "test_loss": test_loss,
-                "test_mae": test_mae,
-            }
-=======
     @abstractmethod
     def train(self):
         """ Derived classes should implement this function."""
->>>>>>> 114a48c8
 
     @torch.no_grad()
     def validate(self, split="val", epoch=None, disable_tqdm=False):
