"""
Copyright (c) Meta, Inc. and its affiliates.

This source code is licensed under the MIT license found in the
LICENSE file in the root directory of this source tree.
"""

from __future__ import annotations

import datetime
import errno
import logging
import os
import random
from abc import ABC, abstractmethod
from itertools import chain
from typing import TYPE_CHECKING

import numpy as np
import numpy.typing as npt
import torch
import torch.nn as nn
import yaml
from torch.nn.parallel.distributed import DistributedDataParallel
from torch.utils.data import DataLoader
from tqdm import tqdm

from ocpmodels.common import distutils, gp_utils
from ocpmodels.common.data_parallel import BalancedBatchSampler, OCPCollater
from ocpmodels.common.registry import registry
from ocpmodels.common.typing import assert_is_instance as aii
from ocpmodels.common.typing import none_throws
from ocpmodels.common.utils import (
    get_commit_hash,
    get_loss_module,
    load_state_dict,
    save_checkpoint,
    update_config,
)
from ocpmodels.modules.evaluator import Evaluator
from ocpmodels.modules.exponential_moving_average import ExponentialMovingAverage
from ocpmodels.modules.loss import DDPLoss
from ocpmodels.modules.normalizer import Normalizer
from ocpmodels.modules.scaling.compat import load_scales_compat
from ocpmodels.modules.scaling.util import ensure_fitted
from ocpmodels.modules.scheduler import LRScheduler

if TYPE_CHECKING:
    from collections.abc import Sequence


@registry.register_trainer("base")
class BaseTrainer(ABC):
    def __init__(
        self,
        task,
        model,
        outputs,
        dataset,
        optimizer,
        loss_fns,
        eval_metrics,
        identifier: str,
        timestamp_id: str | None = None,
        run_dir: str | None = None,
        is_debug: bool = False,
        print_every: int = 100,
        seed: int | None = None,
        logger: str = "wandb",
        local_rank: int = 0,
        amp: bool = False,
        cpu: bool = False,
        name: str = "ocp",
        slurm=None,
        noddp: bool = False,
    ) -> None:
        if slurm is None:
            slurm = {}
        self.name = name
        self.is_debug = is_debug
        self.cpu = cpu
        self.epoch = 0
        self.step = 0

        if torch.cuda.is_available() and not self.cpu:
            self.device = torch.device(f"cuda:{local_rank}")
        else:
            self.device = torch.device("cpu")
            self.cpu = True  # handle case when `--cpu` isn't specified
            # but there are no gpu devices available

        if run_dir is None:
            run_dir = os.getcwd()

        self.timestamp_id: str
        if timestamp_id is None:
            timestamp_id = self._get_timestamp(self.device, identifier)

        self.timestamp_id = none_throws(timestamp_id)

        commit_hash = get_commit_hash()

        logger_name = logger if isinstance(logger, str) else logger["name"]
        self.config = {
            "task": task,
            "trainer": name,
            "model": aii(model.pop("name"), str),
            "model_attributes": model,
            "outputs": outputs,
            "optim": optimizer,
            "loss_fns": loss_fns,
            "eval_metrics": eval_metrics,
            "logger": logger,
            "amp": amp,
            "gpus": distutils.get_world_size() if not self.cpu else 0,
            "cmd": {
                "identifier": identifier,
                "print_every": print_every,
                "seed": seed,
                "timestamp_id": self.timestamp_id,
                "commit": commit_hash,
                "checkpoint_dir": os.path.join(
                    run_dir, "checkpoints", self.timestamp_id
                ),
                "results_dir": os.path.join(run_dir, "results", self.timestamp_id),
                "logs_dir": os.path.join(
                    run_dir, "logs", logger_name, self.timestamp_id
                ),
            },
            "slurm": slurm,
            "noddp": noddp,
        }
        # AMP Scaler
        self.scaler = torch.cuda.amp.GradScaler() if amp else None

        # Fill in SLURM information in config, if applicable
        if "SLURM_JOB_ID" in os.environ and "folder" in self.config["slurm"]:
            if "SLURM_ARRAY_JOB_ID" in os.environ:
                self.config["slurm"]["job_id"] = "{}_{}".format(
                    os.environ["SLURM_ARRAY_JOB_ID"],
                    os.environ["SLURM_ARRAY_TASK_ID"],
                )
            else:
                self.config["slurm"]["job_id"] = os.environ["SLURM_JOB_ID"]
            self.config["slurm"]["folder"] = self.config["slurm"]["folder"].replace(
                "%j", self.config["slurm"]["job_id"]
            )

        # Define datasets
        if isinstance(dataset, list):
            if len(dataset) > 0:
                self.config["dataset"] = dataset[0]
            if len(dataset) > 1:
                self.config["val_dataset"] = dataset[1]
            if len(dataset) > 2:
                self.config["test_dataset"] = dataset[2]
        elif isinstance(dataset, dict):
            self.config["dataset"] = dataset.get("train", None)
            self.config["val_dataset"] = dataset.get("val", None)
            self.config["test_dataset"] = dataset.get("test", None)
        else:
            self.config["dataset"] = dataset

        if not is_debug and distutils.is_master():
            os.makedirs(self.config["cmd"]["checkpoint_dir"], exist_ok=True)
            os.makedirs(self.config["cmd"]["results_dir"], exist_ok=True)
            os.makedirs(self.config["cmd"]["logs_dir"], exist_ok=True)

        ### backwards compatability with OCP v<2.0
        ### TODO: better format check for older configs
        if not self.config.get("loss_fns"):
            logging.warning(
                "Detected old config, converting to new format. Consider updating to avoid potential incompatibilities."
            )
            self.config = update_config(self.config)

        if distutils.is_master():
            logging.info(yaml.dump(self.config, default_flow_style=False))

        self.load()

    @abstractmethod
    def train(self, disable_eval_tqdm: bool = False) -> None:
        """Run model training iterations."""

    @staticmethod
    def _get_timestamp(device: torch.device, suffix: str | None) -> str:
        now = datetime.datetime.now().timestamp()
        timestamp_tensor = torch.tensor(now).to(device)
        # create directories from master rank only
        distutils.broadcast(timestamp_tensor, 0)
        timestamp_str = datetime.datetime.fromtimestamp(
            timestamp_tensor.float().item()
        ).strftime("%Y-%m-%d-%H-%M-%S")
        if suffix:
            timestamp_str += "-" + suffix
        return timestamp_str

    def load(self) -> None:
        self.load_seed_from_config()
        self.load_logger()
        self.load_datasets()
        self.load_task()
        self.load_model()
        self.load_loss()
        self.load_optimizer()
        self.load_extras()

    def set_seed(self, seed) -> None:
        # https://pytorch.org/docs/stable/notes/randomness.html
        random.seed(seed)
        np.random.seed(seed)
        torch.manual_seed(seed)
        torch.cuda.manual_seed_all(seed)
        torch.backends.cudnn.deterministic = True
        torch.backends.cudnn.benchmark = False

    def load_seed_from_config(self) -> None:
        # https://pytorch.org/docs/stable/notes/randomness.html
        if self.config["cmd"]["seed"] is None:
            return
        self.set_seed(self.config["cmd"]["seed"])

    def load_logger(self) -> None:
        self.logger = None
        if not self.is_debug and distutils.is_master():
            assert self.config["logger"] is not None, "Specify logger in config"

            logger = self.config["logger"]
            logger_name = logger if isinstance(logger, str) else logger["name"]
            assert logger_name, "Specify logger name"

            self.logger = registry.get_logger_class(logger_name)(self.config)

    def get_sampler(
        self, dataset, batch_size: int, shuffle: bool
    ) -> BalancedBatchSampler:
        balancing_mode = self.config["optim"].get("load_balancing", None)
        on_error = self.config["optim"].get("load_balancing_on_error", None)
        if balancing_mode is not None:
            if on_error is None:
                on_error = "raise"
        else:
            balancing_mode = "atoms"

        if on_error is None:
            on_error = "warn_and_no_balance"

        if gp_utils.initialized():
            num_replicas = gp_utils.get_dp_world_size()
            rank = gp_utils.get_dp_rank()
        else:
            num_replicas = distutils.get_world_size()
            rank = distutils.get_rank()
<<<<<<< HEAD

        sampler = BalancedBatchSampler(
=======
        return BalancedBatchSampler(
>>>>>>> 0baa0cc4
            dataset,
            batch_size=batch_size,
            num_replicas=num_replicas,
            rank=rank,
            device=self.device,
            mode=balancing_mode,
            shuffle=shuffle,
            on_error=on_error,
        )

    def get_dataloader(self, dataset, sampler) -> DataLoader:
        return DataLoader(
            dataset,
            collate_fn=self.ocp_collater,
            num_workers=self.config["optim"]["num_workers"],
            pin_memory=True,
            batch_sampler=sampler,
        )

    def load_datasets(self) -> None:
        self.ocp_collater = OCPCollater(
            self.config["model_attributes"].get("otf_graph", False)
        )
        self.train_loader = None
        self.val_loader = None
        self.test_loader = None

        # load train, val, test datasets
        if self.config["dataset"].get("src", None):
            logging.info(
                f"Loading dataset: {self.config['dataset'].get('format', 'lmdb')}"
            )

            self.train_dataset = registry.get_dataset_class(
                self.config["dataset"].get("format", "lmdb")
            )(self.config["dataset"])
            self.train_sampler = self.get_sampler(
                self.train_dataset,
                self.config["optim"]["batch_size"],
                shuffle=True,
            )
            self.train_loader = self.get_dataloader(
                self.train_dataset,
                self.train_sampler,
            )

            if self.config.get("val_dataset", None):
                if self.config["val_dataset"].get("use_train_settings", True):
                    val_config = self.config["dataset"].copy()
                    val_config.update(self.config["val_dataset"])
                else:
                    val_config = self.config["val_dataset"]

                self.val_dataset = registry.get_dataset_class(
                    val_config.get("format", "lmdb")
                )(val_config)
                self.val_sampler = self.get_sampler(
                    self.val_dataset,
                    self.config["optim"].get(
                        "eval_batch_size", self.config["optim"]["batch_size"]
                    ),
                    shuffle=False,
                )
                self.val_loader = self.get_dataloader(
                    self.val_dataset,
                    self.val_sampler,
                )

            if self.config.get("test_dataset", None):
                if self.config["test_dataset"].get("use_train_settings", True):
                    test_config = self.config["dataset"].copy()
                    test_config.update(self.config["test_dataset"])
                else:
                    test_config = self.config["test_dataset"]

                self.test_dataset = registry.get_dataset_class(
                    test_config.get("format", "lmdb")
                )(test_config)
                self.test_sampler = self.get_sampler(
                    self.test_dataset,
                    self.config["optim"].get(
                        "eval_batch_size", self.config["optim"]["batch_size"]
                    ),
                    shuffle=False,
                )
                self.test_loader = self.get_dataloader(
                    self.test_dataset,
                    self.test_sampler,
                )

        # load relaxation dataset
        if "relax_dataset" in self.config["task"]:
            self.relax_dataset = registry.get_dataset_class("lmdb")(
                self.config["task"]["relax_dataset"]
            )
            self.relax_sampler = self.get_sampler(
                self.relax_dataset,
                self.config["optim"].get(
                    "eval_batch_size", self.config["optim"]["batch_size"]
                ),
                shuffle=False,
            )
            self.relax_loader = self.get_dataloader(
                self.relax_dataset,
                self.relax_sampler,
            )

    def load_task(self):
        # Normalizer for the dataset.
        normalizer = self.config["dataset"].get("transforms", {}).get("normalizer", {})
        self.normalizers = {}
        if normalizer:
            for target in normalizer:
                self.normalizers[target] = Normalizer(
                    mean=normalizer[target].get("mean", 0),
                    std=normalizer[target].get("stdev", 1),
                )

        self.output_targets = {}
        for target_name in self.config["outputs"]:
            self.output_targets[target_name] = self.config["outputs"][target_name]
            if "decomposition" in self.config["outputs"][target_name]:
                for subtarget in self.config["outputs"][target_name]["decomposition"]:
                    self.output_targets[subtarget] = (
                        self.config["outputs"][target_name]["decomposition"]
                    )[subtarget]
                    self.output_targets[subtarget]["parent"] = target_name
                    # inherent properties if not available
                    if "level" not in self.output_targets[subtarget]:
                        self.output_targets[subtarget]["level"] = self.config[
                            "outputs"
                        ][target_name].get("level", "system")
                    if "train_on_free_atoms" not in self.output_targets[subtarget]:
                        self.output_targets[subtarget]["train_on_free_atoms"] = (
                            self.config[
                                "outputs"
                            ][target_name].get("train_on_free_atoms", True)
                        )
                    if "eval_on_free_atoms" not in self.output_targets[subtarget]:
                        self.output_targets[subtarget]["eval_on_free_atoms"] = (
                            self.config[
                                "outputs"
                            ][target_name].get("eval_on_free_atoms", True)
                        )

        # TODO: Assert that all targets, loss fn, metrics defined are consistent
        self.evaluation_metrics = self.config.get("eval_metrics", {})
        self.evaluator = Evaluator(
            task=self.name,
            eval_metrics=self.evaluation_metrics.get(
                "metrics", Evaluator.task_metrics.get(self.name, {})
            ),
        )

    def load_model(self) -> None:
        # Build model
        if distutils.is_master():
            logging.info(f"Loading model: {self.config['model']}")

        # TODO: depreicated, remove.
        bond_feat_dim = None
        bond_feat_dim = self.config["model_attributes"].get("num_gaussians", 50)

        loader = self.train_loader or self.val_loader or self.test_loader
        self.model = registry.get_model_class(self.config["model"])(
            loader.dataset[0].x.shape[-1]
            if loader
            and hasattr(loader.dataset[0], "x")
            and loader.dataset[0].x is not None
            else None,
            bond_feat_dim,
            1,
            **self.config["model_attributes"],
        ).to(self.device)

        if distutils.is_master():
            logging.info(
                f"Loaded {self.model.__class__.__name__} with "
                f"{self.model.num_params} parameters."
            )

        if self.logger is not None:
            self.logger.watch(self.model)

        if distutils.initialized() and not self.config["noddp"]:
            self.model = DistributedDataParallel(self.model, device_ids=[self.device])

    @property
    def _unwrapped_model(self):
        module = self.model
        while isinstance(module, DistributedDataParallel):
            module = module.module
        return module

    def load_checkpoint(
        self, checkpoint_path: str, checkpoint: dict | None = None
    ) -> None:
        if checkpoint is None:
            if not os.path.isfile(checkpoint_path):
                raise FileNotFoundError(
                    errno.ENOENT, "Checkpoint file not found", checkpoint_path
                )
            logging.info(f"Loading checkpoint from: {checkpoint_path}")
            map_location = torch.device("cpu") if self.cpu else self.device
            checkpoint = torch.load(checkpoint_path, map_location=map_location)

        self.epoch = checkpoint.get("epoch", 0)
        self.step = checkpoint.get("step", 0)
        self.best_val_metric = checkpoint.get("best_val_metric", None)
        self.primary_metric = checkpoint.get("primary_metric", None)

        # Match the "module." count in the keys of model and checkpoint state_dict
        # DataParallel model has 1 "module.",  DistributedDataParallel has 2 "module."
        # Not using either of the above two would have no "module."

        ckpt_key_count = next(iter(checkpoint["state_dict"])).count("module")
        mod_key_count = next(iter(self.model.state_dict())).count("module")
        key_count_diff = mod_key_count - ckpt_key_count

        if key_count_diff > 0:
            new_dict = {
                key_count_diff * "module." + k: v
                for k, v in checkpoint["state_dict"].items()
            }
        elif key_count_diff < 0:
            new_dict = {
                k[len("module.") * abs(key_count_diff) :]: v
                for k, v in checkpoint["state_dict"].items()
            }
        else:
            new_dict = checkpoint["state_dict"]

        strict = self.config["task"].get("strict_load", True)
        load_state_dict(self.model, new_dict, strict=strict)

        if "optimizer" in checkpoint:
            self.optimizer.load_state_dict(checkpoint["optimizer"])
        if "scheduler" in checkpoint and checkpoint["scheduler"] is not None:
            self.scheduler.scheduler.load_state_dict(checkpoint["scheduler"])
        if "ema" in checkpoint and checkpoint["ema"] is not None:
            self.ema.load_state_dict(checkpoint["ema"])
        else:
            self.ema = None

        scale_dict = checkpoint.get("scale_dict", None)
        if scale_dict:
            logging.info(
                "Overwriting scaling factors with those loaded from checkpoint. "
                "If you're generating predictions with a pretrained checkpoint, this is the correct behavior. "
                "To disable this, delete `scale_dict` from the checkpoint. "
            )
            load_scales_compat(self._unwrapped_model, scale_dict)

        for key in checkpoint["normalizers"]:
            ### Convert old normalizer keys to new target keys
            if key == "target":
                target_key = "energy"
            elif key == "grad_target":
                target_key = "forces"
            else:
                target_key = key

            if target_key in self.normalizers:
                self.normalizers[target_key].load_state_dict(
                    checkpoint["normalizers"][key]
                )

        if self.scaler and checkpoint["amp"]:
            self.scaler.load_state_dict(checkpoint["amp"])

    def load_loss(self) -> None:
        self.loss_fns = []
        for _idx, loss in enumerate(self.config["loss_fns"]):
            for target in loss:
                loss_name = loss[target].get("fn", "mae")
                coefficient = loss[target].get("coefficient", 1)
                loss_reduction = loss[target].get("reduction", "mean")

                ### if torch module name provided, use that directly
                if hasattr(nn, loss_name):
                    loss_fn = getattr(nn, loss_name)()
                ### otherwise, retrieve the correct module based off old naming
                else:
                    loss_fn = get_loss_module(loss_name)

                loss_fn = DDPLoss(loss_fn, loss_name, loss_reduction)

                self.loss_fns.append(
                    (target, {"fn": loss_fn, "coefficient": coefficient})
                )

    def load_optimizer(self) -> None:
        optimizer = getattr(torch.optim, self.config["optim"].get("optimizer", "AdamW"))
        optimizer_params = self.config["optim"].get("optimizer_params", {})

        weight_decay = optimizer_params.get("weight_decay", 0)
        if "weight_decay" in self.config["optim"]:
            weight_decay = self.config["optim"]["weight_decay"]
            logging.warning(
                "Using `weight_decay` from `optim` instead of `optim.optimizer_params`."
                "Please update your config to use `optim.optimizer_params.weight_decay`."
                "`optim.weight_decay` will soon be deprecated."
            )

        if weight_decay > 0:
            self.model_params_no_wd = {}
            if hasattr(self._unwrapped_model, "no_weight_decay"):
                self.model_params_no_wd = self._unwrapped_model.no_weight_decay()

            params_decay, params_no_decay, name_no_decay = [], [], []
            for name, param in self.model.named_parameters():
                if not param.requires_grad:
                    continue

                if any(
                    name.endswith(skip_name) for skip_name in self.model_params_no_wd
                ):
                    params_no_decay.append(param)
                    name_no_decay.append(name)
                else:
                    params_decay.append(param)

            if distutils.is_master():
                logging.info("Parameters without weight decay:")
                logging.info(name_no_decay)

            self.optimizer = optimizer(
                params=[
                    {"params": params_no_decay, "weight_decay": 0},
                    {"params": params_decay, "weight_decay": weight_decay},
                ],
                lr=self.config["optim"]["lr_initial"],
                **optimizer_params,
            )
        else:
            self.optimizer = optimizer(
                params=self.model.parameters(),
                lr=self.config["optim"]["lr_initial"],
                **optimizer_params,
            )

    def load_extras(self) -> None:
        self.scheduler = LRScheduler(self.optimizer, self.config["optim"])
        self.clip_grad_norm = aii(
            self.config["optim"].get("clip_grad_norm", None), (int, float)
        )
        self.ema_decay = aii(self.config["optim"].get("ema_decay"), float)
        if self.ema_decay:
            self.ema = ExponentialMovingAverage(
                self.model.parameters(),
                self.ema_decay,
            )
        else:
            self.ema = None

    def save(
        self,
        metrics=None,
        checkpoint_file: str = "checkpoint.pt",
        training_state: bool = True,
    ) -> str | None:
        if not self.is_debug and distutils.is_master():
            if training_state:
                return save_checkpoint(
                    {
                        "epoch": self.epoch,
                        "step": self.step,
                        "state_dict": self.model.state_dict(),
                        "optimizer": self.optimizer.state_dict(),
                        "scheduler": self.scheduler.scheduler.state_dict()
                        if self.scheduler.scheduler_type != "Null"
                        else None,
                        "normalizers": {
                            key: value.state_dict()
                            for key, value in self.normalizers.items()
                        },
                        "config": self.config,
                        "val_metrics": metrics,
                        "ema": self.ema.state_dict() if self.ema else None,
                        "amp": self.scaler.state_dict() if self.scaler else None,
                        "best_val_metric": self.best_val_metric,
                        "primary_metric": self.evaluation_metrics.get(
                            "primary_metric",
                            self.evaluator.task_primary_metric[self.name],
                        ),
                    },
                    checkpoint_dir=self.config["cmd"]["checkpoint_dir"],
                    checkpoint_file=checkpoint_file,
                )
            else:
                if self.ema is not None:
                    self.ema.store()
                    self.ema.copy_to()
                ckpt_path = save_checkpoint(
                    {
                        "state_dict": self.model.state_dict(),
                        "normalizers": {
                            key: value.state_dict()
                            for key, value in self.normalizers.items()
                        },
                        "config": self.config,
                        "val_metrics": metrics,
                        "amp": self.scaler.state_dict() if self.scaler else None,
                    },
                    checkpoint_dir=self.config["cmd"]["checkpoint_dir"],
                    checkpoint_file=checkpoint_file,
                )
                if self.ema:
                    self.ema.restore()
                return ckpt_path
        return None

    def update_best(
        self,
        primary_metric,
        val_metrics,
        disable_eval_tqdm: bool = True,
    ) -> None:
        if (
            "mae" in primary_metric
            and val_metrics[primary_metric]["metric"] < self.best_val_metric
        ) or (
            "mae" not in primary_metric
            and val_metrics[primary_metric]["metric"] > self.best_val_metric
        ):
            self.best_val_metric = val_metrics[primary_metric]["metric"]
            self.save(
                metrics=val_metrics,
                checkpoint_file="best_checkpoint.pt",
                training_state=False,
            )
            if self.test_loader is not None:
                self.predict(
                    self.test_loader,
                    results_file="predictions",
                    disable_tqdm=disable_eval_tqdm,
                )

    @torch.no_grad()
    def validate(self, split: str = "val", disable_tqdm: bool = False):
        ensure_fitted(self._unwrapped_model, warn=True)

        if distutils.is_master():
            logging.info(f"Evaluating on {split}.")

        self.model.eval()
        if self.ema:
            self.ema.store()
            self.ema.copy_to()

        metrics = {}
        evaluator = Evaluator(
            task=self.name,
            eval_metrics=self.evaluation_metrics.get(
                "metrics", Evaluator.task_metrics.get(self.name, {})
            ),
        )

        rank = distutils.get_rank()

        loader = self.val_loader if split == "val" else self.test_loader

        for _i, batch in tqdm(
            enumerate(loader),
            total=len(loader),
            position=rank,
            desc=f"device {rank}",
            disable=disable_tqdm,
        ):
            # Forward.
            with torch.cuda.amp.autocast(enabled=self.scaler is not None):
                batch.to(self.device)
                out = self._forward(batch)
            loss = self._compute_loss(out, batch)

            # Compute metrics.
            metrics = self._compute_metrics(out, batch, evaluator, metrics)
            metrics = evaluator.update("loss", loss.item(), metrics)

        aggregated_metrics = {}
        for k in metrics:
            aggregated_metrics[k] = {
                "total": distutils.all_reduce(
                    metrics[k]["total"], average=False, device=self.device
                ),
                "numel": distutils.all_reduce(
                    metrics[k]["numel"], average=False, device=self.device
                ),
            }
            aggregated_metrics[k]["metric"] = (
                aggregated_metrics[k]["total"] / aggregated_metrics[k]["numel"]
            )
        metrics = aggregated_metrics

        log_dict = {k: metrics[k]["metric"] for k in metrics}
        log_dict.update({"epoch": self.epoch})
        if distutils.is_master():
            log_str = [f"{k}: {v:.4f}" for k, v in log_dict.items()]
            logging.info(", ".join(log_str))

        # Make plots.
        if self.logger is not None:
            self.logger.log(
                log_dict,
                step=self.step,
                split=split,
            )

        if self.ema:
            self.ema.restore()

        return metrics

    def _backward(self, loss) -> None:
        self.optimizer.zero_grad()
        loss.backward()
        # Scale down the gradients of shared parameters
        if hasattr(self.model, "shared_parameters"):
            for p, factor in self.model.shared_parameters:
                if hasattr(p, "grad") and p.grad is not None:
                    p.grad.detach().div_(factor)
                else:
                    if not hasattr(self, "warned_shared_param_no_grad"):
                        self.warned_shared_param_no_grad = True
                        logging.warning(
                            "Some shared parameters do not have a gradient. "
                            "Please check if all shared parameters are used "
                            "and point to PyTorch parameters."
                        )
        if self.clip_grad_norm:
            if self.scaler:
                self.scaler.unscale_(self.optimizer)
            grad_norm = torch.nn.utils.clip_grad_norm_(
                self.model.parameters(),
                max_norm=self.clip_grad_norm,
            )
            if self.logger is not None:
                self.logger.log({"grad_norm": grad_norm}, step=self.step, split="train")
        if self.scaler:
            self.scaler.step(self.optimizer)
            self.scaler.update()
        else:
            self.optimizer.step()
        if self.ema:
            self.ema.update()

    def save_results(
        self,
        predictions: dict[str, npt.NDArray],
        results_file: str | None,
        keys: Sequence[str] | None = None,
    ) -> None:
        if results_file is None:
            return
        if keys is None:
            keys = predictions.keys()

        results = distutils.gather_objects(predictions)
        distutils.synchronize()
        if distutils.is_master():
            gather_results = {
                key: list(chain(*(result[key] for result in results))) for key in keys
            }

            # Because of how distributed sampler works, some system ids
            # might be repeated to make no. of samples even across GPUs.
            _, idx = np.unique(gather_results["ids"], return_index=True)
            for k in keys:
                if "chunk_idx" in k:
                    gather_results[k] = np.cumsum([gather_results[k][i] for i in idx])[
                        :-1
                    ]
                else:
                    if f"{k}_chunk_idx" in keys or k == "forces":
                        gather_results[k] = np.concatenate(
                            [gather_results[k][i] for i in idx]
                        )
                    else:
                        gather_results[k] = np.array(
                            [gather_results[k][i] for i in idx]
                        )

            full_path = os.path.join(
                self.config["cmd"]["results_dir"], f"{self.name}_{results_file}.npz"
            )
            logging.info(f"Writing results to {full_path}")
            np.savez_compressed(full_path, **gather_results)<|MERGE_RESOLUTION|>--- conflicted
+++ resolved
@@ -252,12 +252,7 @@
         else:
             num_replicas = distutils.get_world_size()
             rank = distutils.get_rank()
-<<<<<<< HEAD
-
-        sampler = BalancedBatchSampler(
-=======
         return BalancedBatchSampler(
->>>>>>> 0baa0cc4
             dataset,
             batch_size=batch_size,
             num_replicas=num_replicas,
