"""
Copyright (c) Facebook, Inc. and its affiliates.

This source code is licensed under the MIT license found in the
LICENSE file in the root directory of this source tree.
"""

import logging
import os
import time
from collections import defaultdict
from copy import deepcopy
from typing import Dict, List

import numpy as np
import torch
import torch_geometric
from torch_geometric.data import Data
from tqdm import tqdm

from ocpmodels.common import distutils
from ocpmodels.common.registry import registry
from ocpmodels.common.relaxation.ml_relaxation import ml_relax
from ocpmodels.common.utils import OCP_TASKS, check_traj_files
from ocpmodels.modules.evaluator import Evaluator
from ocpmodels.modules.normalizer import Normalizer
from ocpmodels.trainers.base_trainer import BaseTrainer

is_test_env = os.environ.get("ocp_test_env", False)


@registry.register_trainer("single")
class SingleTrainer(BaseTrainer):
    """
    Trainer class for the Initial Structure to Relaxed Energy (IS2RE) task.

    .. note::

        Examples of configurations for task, model, dataset and optimizer
        can be found in `configs/ocp_is2re <https://github.com/Open-Catalyst-Project/baselines/tree/master/configs/ocp_is2re/>`_. # noqa: E501
    """

    def load_task(self):
        if not self.silent:
            logging.info(f"Loading dataset: {self.config['task']['dataset']}")
        self.num_targets = 1

        # start imports from
        # force_trainer:

        if "relax_dataset" in self.config["task"]:
            self.relax_dataset = registry.get_dataset_class("lmdb")(
                self.config["task"]["relax_dataset"]
            )
            self.relax_sampler = self.get_sampler(
                self.relax_dataset,
                self.config["optim"].get(
                    "eval_batch_size", self.config["optim"]["batch_size"]
                ),
                shuffle=False,
            )
            self.relax_loader = self.get_dataloader(
                self.relax_dataset,
                self.relax_sampler,
            )
        # If we're computing gradients wrt input, set mean of normalizer to 0 --
        # since it is lost when compute dy / dx -- and std to forward target std
        if self.config["model"].get("regress_forces"):
            if self.normalizer.get("normalize_labels", False):
                if "grad_target_mean" in self.normalizer:
                    self.normalizers["grad_target"] = Normalizer(
                        mean=self.normalizer["grad_target_mean"],
                        std=self.normalizer["grad_target_std"],
                        device=self.device,
                    )
                else:
                    self.normalizers["grad_target"] = Normalizer(
                        tensor=self.datasets["train"].data.y[
                            self.datasets["train"].__indices__
                        ],
                        device=self.device,
                    )
                    self.normalizers["grad_target"].mean.fill_(0)

    @torch.no_grad()
    def predict(self, loader, per_image=True, results_file=None, disable_tqdm=False):
        if distutils.is_master() and not disable_tqdm:
            logging.info("Predicting on test.")
        assert isinstance(
            loader,
            (
                torch.utils.data.dataloader.DataLoader,
                torch_geometric.data.Batch,
            ),
        )
        rank = distutils.get_rank()

        if isinstance(loader, torch_geometric.data.Batch):
            loader = [[loader]]

        self.model.eval()
        if self.ema:
            self.ema.store()
            self.ema.copy_to()

        if self.normalizers is not None and "target" in self.normalizers:
            self.normalizers["target"].to(self.device)
        if self.normalizers is not None and "grad_target" in self.normalizers:
            self.normalizers["grad_target"].to(self.device)

        predictions = {"id": [], "energy": []}
        if self.task_name == "s2ef":
            predictions["forces"] = []
            predictions["chunk_idx"] = []

        for batch_list in tqdm(
            loader,
            total=len(loader),
            position=rank,
            desc="device {}".format(rank),
            disable=disable_tqdm,
        ):
            with torch.cuda.amp.autocast(enabled=self.scaler is not None):
                preds = self.model_forward(batch_list)

            if self.normalizers is not None and "target" in self.normalizers:
                preds["energy"] = self.normalizers["target"].denorm(preds["energy"])
            if self.normalizers is not None and "grad_target" in self.normalizers:
                self.normalizers["grad_target"].to(self.device)

            if per_image:
                system_ids = (
                    [str(i) for i in batch_list[0].sid.tolist()]
                    if self.task_name == "s2ef"
                    else [
                        str(i) + "_" + str(j)
                        for i, j in zip(
                            batch_list[0].sid.tolist(), batch_list[0].fid.tolist()
                        )
                    ]
                )
                predictions["id"].extend(system_ids)
                predictions["energy"].extend(preds["energy"].to(torch.float16).tolist())

                if self.task_name == "s2ef":
                    batch_natoms = torch.cat([batch.natoms for batch in batch_list])
                    batch_fixed = torch.cat([batch.fixed for batch in batch_list])
                    forces = preds["forces"].cpu().detach().to(torch.float16)
                    per_image_forces = torch.split(forces, batch_natoms.tolist())
                    per_image_forces = [force.numpy() for force in per_image_forces]
                    # evalAI only requires forces on free atoms
                    if results_file is not None:
                        _per_image_fixed = torch.split(
                            batch_fixed, batch_natoms.tolist()
                        )
                        _per_image_free_forces = [
                            force[(fixed == 0).tolist()]
                            for force, fixed in zip(per_image_forces, _per_image_fixed)
                        ]
                        _chunk_idx = np.array(
                            [
                                free_force.shape[0]
                                for free_force in _per_image_free_forces
                            ]
                        )
                        per_image_forces = _per_image_free_forces
                        predictions["chunk_idx"].extend(_chunk_idx)
                    predictions["forces"].extend(per_image_forces)
            else:
                predictions["energy"] = preds["energy"].detach()
                if self.task_name == "s2ef":
                    predictions["forces"] = preds["forces"].detach()
                return predictions

        self.save_results(predictions, results_file, keys=["energy"])

        if self.ema:
            self.ema.restore()

        return predictions

    def train(self, disable_eval_tqdm=True, debug_batches=-1):
        n_train = len(self.loaders["train"])
        epoch_int = 0
        eval_every = self.config["optim"].get("eval_every", n_train)
        self.config["print_every"] = eval_every  # Can comment out for better debug
        primary_metric = self.config["task"].get(
            "primary_metric", self.evaluator.task_primary_metric[self.task_name]
        )
        self.best_val_metric = np.inf
        current_val_metric = None

        # Calculate start_epoch from step instead of loading the epoch number
        # to prevent inconsistencies due to different batch size in checkpoint.
        start_epoch = self.step // n_train
        epoch_times = []

        if not self.silent:
            print("---Beginning of Training---")

        for epoch_int in range(start_epoch, self.config["optim"]["max_epochs"]):

            start_time = time.time()
            if not self.silent:
                logging.info(f"Epoch: {epoch_int}")

            self.samplers["train"].set_epoch(epoch_int)
            skip_steps = self.step % n_train
            train_loader_iter = iter(self.loaders["train"])
            self.model.train()
            i_for_epoch = 0

            for i in range(skip_steps, n_train):
                i_for_epoch += 1
                self.epoch = epoch_int + (i + 1) / n_train
                self.step = epoch_int * n_train + i + 1

                # Get a batch.
                batch = next(train_loader_iter)

                # Forward, loss, backward.
                with torch.cuda.amp.autocast(enabled=self.scaler is not None):
                    preds = self.model_forward(batch)
                    loss = self.compute_loss(preds, batch)
                    if preds.get("pooling_loss") is not None:
                        coeff = self.config["optim"].get("pooling_coefficient", 1)
                        loss += preds["pooling_loss"] * coeff
                loss = self.scaler.scale(loss) if self.scaler else loss
                if torch.isnan(loss):
                    print("\n\n >>> 🛑 Loss is NaN. Stopping training.\n\n")
                    self.logger.add_tags(["nan_loss"])
                    return True
                self._backward(loss)
                scale = self.scaler.get_scale() if self.scaler else 1.0

                # Compute metrics.
                self.metrics = self.compute_metrics(
                    preds,
                    batch,
                    self.evaluator,
                    metrics={},
                )
                self.metrics = self.evaluator.update(
                    "loss", loss.item() / scale, self.metrics
                )

                # Log metrics.
                self.log_train_metrics()

                is_final_epoch = epoch_int == self.config["optim"]["max_epochs"] - 1
                is_final_batch = (i == n_train - 1) or (
                    debug_batches > 0 and i_for_epoch == debug_batches
                )

                if is_test_env:
                    if is_final_batch:
                        break
                    continue

                should_validate = (self.step % eval_every == 0) or (
                    is_final_epoch and is_final_batch
                )
                primary_metric = self.evaluator.task_primary_metric[self.task_name]

                # Evaluate on val set after every `eval_every` iterations.
                if should_validate:
                    self.save(
                        checkpoint_file=f"checkpoint-{str(self.step).zfill(6)}.pt",
                        training_state=True,
                    )

                    val_metrics = self.validate(
                        split=self.config["dataset"]["default_val"],
                        disable_tqdm=disable_eval_tqdm,
                        debug_batches=debug_batches,
                    )
                    current_val_metric = val_metrics[primary_metric]["metric"]
                    if current_val_metric < self.best_val_metric:
                        self.best_val_metric = current_val_metric
                        self.save(
                            metrics=val_metrics,
                            checkpoint_file="best_checkpoint.pt",
                            training_state=False,
                        )
                    self.model.train()

                self.scheduler_step(eval_every, current_val_metric)

                if is_final_batch:
                    break

                # End of batch.

            # End of epoch.
            self.log_train_metrics(end_of_epoch=True)
            torch.cuda.empty_cache()
            epoch_times.append(time.time() - start_time)

        # End of training.
<<<<<<< HEAD
=======

        if is_test_env:
            return

>>>>>>> 4c60636f
        self.eval_all_val_splits(True, epoch=epoch_int, debug_batches=debug_batches)

        if "test" in self.loaders:
            self.predict(self.loaders["test"], results_file="predictions")

        # Time model
        if self.logger is not None:
            log_epoch_times = False
            start_time = time.time()
            if self.config["optim"]["max_epochs"] == 0:
                batch = next(iter(self.loaders["train"]))
            else:
                log_epoch_times = True
            self.model_forward(batch)
            self.logger.log({"Batch time": time.time() - start_time})
            if log_epoch_times:
                self.logger.log({"Epoch time": sum(epoch_times) / len(epoch_times)})

        # Check respect of symmetries
        if self.test_ri and not is_test_env:
            symmetry = self.test_model_symmetries()
            if self.logger:
                self.logger.log(symmetry)

        # TODO: Test equivariance

        # Close datasets
        if debug_batches < 0:
            for ds in self.datasets.values():
                ds.close_db()

    def model_forward(self, batch_list):
        # Distinguish frame averaging from base case.
        if self.config["frame_averaging"] and self.config["frame_averaging"] != "DA":
            original_pos = batch_list[0].pos
            if self.task_name in OCP_TASKS:
                original_cell = batch_list[0].cell
            e_all, p_all, f_all = [], [], []

            # Compute model prediction for each frame
            for i in range(len(batch_list[0].fa_pos)):
                batch_list[0].pos = batch_list[0].fa_pos[i]
                if self.task_name in OCP_TASKS:
                    batch_list[0].cell = batch_list[0].fa_cell[i]
                preds = self.model(deepcopy(batch_list))
                e_all.append(preds["energy"])
                if preds.get("pooling_loss") is not None:
                    p_all.append(preds["pooling_loss"])
                if preds.get("forces") is not None:
                    # Transform forces to guarantee equivariance of FA method
                    fa_rot = torch.repeat_interleave(
                        batch_list[0].fa_rot[i], batch_list[0].natoms, dim=0
                    )
                    g_forces = (
                        preds["forces"]
                        .view(-1, 1, 3)
                        .bmm(fa_rot.transpose(1, 2).to(preds["forces"].device))
                        .view(-1, 3)
                    )
                    f_all.append(g_forces)
            batch_list[0].pos = original_pos
            if self.task_name in OCP_TASKS:
                batch_list[0].cell = original_cell

            # Average predictions over frames
            preds = {"energy": sum(e_all) / len(e_all)}
            if len(p_all) > 0 and all(y is not None for y in p_all):
                preds["pooling_loss"] = sum(p_all) / len(p_all)
            if len(f_all) > 0 and all(y is not None for y in f_all):
                preds["forces"] = sum(f_all) / len(f_all)
        else:
            preds = self.model(batch_list)

        if preds["energy"].shape[-1] == 1:
            preds["energy"] = preds["energy"].view(-1)

        return preds

    def compute_loss(self, preds, batch_list):
        loss = []

        # Energy loss
        energy_target = torch.cat(
            [
                batch.y_relaxed.to(self.device)
                if self.task_name == "is2re"
                else batch.y.to(self.device)
                for batch in batch_list
            ],
            dim=0,
        )

        if self.normalizer.get("normalize_labels", False):
            target_normed = self.normalizers["target"].norm(energy_target)
        else:
            target_normed = energy_target
        energy_mult = self.config["optim"].get("energy_coefficient", 1)
        loss.append(
            energy_mult * self.loss_fn["energy"](preds["energy"], target_normed)
        )

        # Force loss.
        if self.task_name in {"is2rs", "s2ef"} or self.config["model"].get(
            "regress_forces"
        ):
            force_target = torch.cat(
                [batch.force.to(self.device) for batch in batch_list], dim=0
            )
            if (
                self.normalizer.get("normalize_labels", False)
                and "grad_target" in self.normalizers
            ):
                force_target = self.normalizers["grad_target"].norm(force_target)

            tag_specific_weights = self.config["task"].get("tag_specific_weights", [])
            if tag_specific_weights != []:
                # handle tag specific weights as introduced in forcenet
                assert len(tag_specific_weights) == 3

                batch_tags = torch.cat(
                    [batch.tags.float().to(self.device) for batch in batch_list],
                    dim=0,
                )
                weight = torch.zeros_like(batch_tags)
                weight[batch_tags == 0] = tag_specific_weights[0]
                weight[batch_tags == 1] = tag_specific_weights[1]
                weight[batch_tags == 2] = tag_specific_weights[2]

                loss_force_list = torch.abs(preds["forces"] - force_target)
                train_loss_force_unnormalized = torch.sum(
                    loss_force_list * weight.view(-1, 1)
                )
                train_loss_force_normalizer = 3.0 * weight.sum()

                # add up normalizer to obtain global normalizer
                distutils.all_reduce(train_loss_force_normalizer)

                # perform loss normalization before backprop
                train_loss_force_normalized = train_loss_force_unnormalized * (
                    distutils.get_world_size() / train_loss_force_normalizer
                )
                loss.append(train_loss_force_normalized)

            else:
                # Force coefficient = 30 has been working well for us.
                force_mult = self.config["optim"].get("force_coefficient", 30)
                mask = torch.ones_like(force_target).bool().to(self.device)
                if self.config["task"].get("train_on_free_atoms", False):
                    fixed = torch.cat(
                        [batch.fixed.to(self.device) for batch in batch_list]
                    )
                    mask = fixed == 0

                loss.append(
                    force_mult
                    * self.loss_fn["force"](preds["forces"][mask], force_target[mask])
                )
                if "forces_grad_target" in preds:
                    energy_grad_mult = self.config["optim"].get(
                        "energy_grad_coefficient", 10
                    )
                    grad_target = preds["forces_grad_target"]
                    loss.append(
                        energy_grad_mult
                        * self.loss_fn["force"](
                            preds["forces"][mask], grad_target[mask]
                        )
                    )
        # Sanity check to make sure the compute graph is correct.
        for lc in loss:
            assert hasattr(lc, "grad_fn")

        loss = sum(loss)
        return loss

    def compute_metrics(
        self, preds: Dict, batch_list: List[Data], evaluator: Evaluator, metrics={}
    ):
        natoms = torch.cat(
            [batch.natoms.to(self.device) for batch in batch_list], dim=0
        )

        target = {
            "energy": torch.cat(
                [
                    batch.y_relaxed.to(self.device)
                    if self.task_name == "is2re"
                    else batch.y.to(self.device)
                    for batch in batch_list
                ],
                dim=0,
            ),
            "natoms": natoms,
        }

        if self.config["model"].get("regress_forces", False):
            target["forces"] = torch.cat(
                [batch.force.to(self.device) for batch in batch_list], dim=0
            )
            preds["natoms"] = natoms

            if "forces_grad_target" in preds:
                target["forces_grad_target"] = preds["forces_grad_target"]

            if (
                self.config["task"].get("eval_on_free_atoms", False)
                and self.task_name in OCP_TASKS
            ):
                fixed = torch.cat([batch.fixed.to(self.device) for batch in batch_list])
                mask = fixed == 0
                preds["forces"] = preds["forces"][mask]
                target["forces"] = target["forces"][mask]
                if "forces_grad_target" in target:
                    target["forces_grad_target"] = target["forces_grad_target"][mask]

                s_idx = 0
                natoms_free = []
                for natoms in target["natoms"]:
                    natoms_free.append(torch.sum(mask[s_idx : s_idx + natoms]).item())
                    s_idx += natoms
                target["natoms"] = torch.LongTensor(natoms_free).to(self.device)
                preds["natoms"] = torch.LongTensor(natoms_free).to(self.device)
            if (
                self.normalizer.get("normalize_labels")
                and "grad_target" in self.normalizers
            ):
                preds["forces"] = self.normalizers["grad_target"].denorm(
                    preds["forces"]
                )

        if self.normalizer.get("normalize_labels") and "target" in self.normalizers:
            preds["energy"] = self.normalizers["target"].denorm(preds["energy"])

        metrics = evaluator.eval(preds, target, prev_metrics=metrics)

        return metrics

    def log_train_metrics(self, end_of_epoch=False):
        log_dict = {k: v["metric"] for k, v in self.metrics.items()}
        log_dict.update(
            {
                "lr": self.scheduler.get_lr(),
                "epoch": self.epoch,
                "step": self.step,
            }
        )
        if (
            self.step % self.config["print_every"] == 0
            and distutils.is_master()
            and not self.is_hpo
        ) or (distutils.is_master() and end_of_epoch):
            log_str = ["{}: {:.2e}".format(k, v) for k, v in log_dict.items()]
            if not self.silent:
                print(", ".join(log_str))
            self.metrics = {}

        if self.logger is not None and not end_of_epoch:
            self.logger.log(
                log_dict,
                step=self.step,
                split="train",
            )

    @torch.no_grad()
    def test_model_symmetries(self, debug_batches=-1):
        """Test rotation and reflection invariance & equivariance
        of GNNs

        Returns:
            (tensors): metrics to measure RI difference in
            energy/force pred. or pos. between G and rotated G
        """
        if not self.silent:
            logging.info("Testing model symmetries")

        self.model.eval()

        energy_diff = torch.zeros(1, device=self.device)
        energy_diff_z = torch.zeros(1, device=self.device)
        energy_diff_refl = torch.zeros(1, device=self.device)
        forces_diff = torch.zeros(1, device=self.device)
        forces_diff_z = torch.zeros(1, device=self.device)
        forces_diff_refl = torch.zeros(1, device=self.device)

        for i, batch in enumerate(self.loaders[self.config["dataset"]["default_val"]]):
            if debug_batches > 0 and i == debug_batches:
                break
            # Compute model prediction
            preds1 = self.model_forward(deepcopy(batch))

            # Compute prediction on rotated graph
            rotated = self.rotate_graph(batch, rotation="z")
            preds2 = self.model_forward(deepcopy(rotated["batch_list"]))

            # Difference in predictions, for energy and forces
            energy_diff_z += torch.abs(preds1["energy"] - preds2["energy"]).sum()
            if self.task_name == "s2ef":
                forces_diff_z += torch.abs(
                    preds1["forces"] @ rotated["rot"].to(preds1["forces"].device)
                    - preds2["forces"]
                ).sum()
                assert torch.allclose(
                    torch.abs(
                        batch[0].force @ rotated["rot"].to(batch[0].force.device)
                        - rotated["batch_list"][0].force
                    ).sum(),
                    torch.tensor([0.0]),
                    atol=1e-05,
                )

            # Diff in positions
            pos_diff_z = -1
            if hasattr(batch[0], "fa_pos"):
                pos_diff_z = 0
                for pos1, pos2 in zip(batch[0].fa_pos, rotated["batch_list"][0].fa_pos):
                    pos_diff_z += pos1 - pos2
                pos_diff_z = pos_diff_z.sum()

            # Reflect graph and compute diff in prediction
            reflected = self.reflect_graph(batch)
            preds3 = self.model_forward(reflected["batch_list"])
            energy_diff_refl += torch.abs(preds1["energy"] - preds3["energy"]).sum()
            if self.task_name == "s2ef":
                forces_diff_refl += torch.abs(preds1["forces"] - preds3["forces"]).sum()

            # 3D Rotation and compute diff in prediction
            rotated = self.rotate_graph(batch)
            preds4 = self.model_forward(rotated["batch_list"])
            energy_diff += torch.abs(preds1["energy"] - preds4["energy"]).sum()
            if self.task_name == "s2ef":
                forces_diff += torch.abs(preds1["forces"] - preds4["forces"]).sum()

        # Aggregate the results
        batch_size = len(batch[0].natoms)
        energy_diff_z = energy_diff_z / (i * batch_size)
        energy_diff = energy_diff / (i * batch_size)
        energy_diff_refl = energy_diff_refl / (i * batch_size)

        symmetry = {
            "2D_E_ri": energy_diff_z,
            "3D_E_ri": energy_diff,
            "2D_pos_ri": pos_diff_z,
            "2D_E_refl_i": energy_diff_refl,
        }

        # Test equivariance of forces
        if self.task_name == "s2ef":
            forces_diff_z = forces_diff_z / (i * batch_size)
            forces_diff = forces_diff / (i * batch_size)
            forces_diff_refl = forces_diff_refl / (i * batch_size)
            symmetry.update(
                {
                    "2D_F_ri": forces_diff_z,
                    "3D_F_ri": forces_diff,
                    "2D_F_refl_i": forces_diff_refl,
                }
            )

        if not self.silent:
            logging.info(
                "Symmetry results:\n{}".format(
                    "\n".join([f"  • {k:12}: {v}" for k, v in symmetry.items()])
                )
            )

        return symmetry

    def run_relaxations(self, split="val"):
        assert self.task_name == "s2ef"
        logging.info("Running ML-relaxations")
        self.model.eval()
        if self.ema:
            self.ema.store()
            self.ema.copy_to()

        evaluator_is2rs = Evaluator(
            task="is2rs",
            model_regresses_forces=self.config["model"].get("regress_forces", ""),
        )
        evaluator_is2re = Evaluator(
            task="is2re",
            model_regresses_forces=self.config["model"].get("regress_forces", ""),
        )

        metrics_is2rs = {}
        metrics_is2re = {}

        if hasattr(self.relax_dataset[0], "pos_relaxed") and hasattr(
            self.relax_dataset[0], "y_relaxed"
        ):
            split = "val"
        else:
            split = "test"

        ids = []
        relaxed_positions = []
        chunk_idx = []
        for i, batch in tqdm(
            enumerate(self.relax_loader), total=len(self.relax_loader)
        ):
            if i >= self.config["task"].get("num_relaxation_batches", 1e9):
                break

            # If all traj files already exist, then skip this batch
            if check_traj_files(
                batch, self.config["task"]["relax_opt"].get("traj_dir", None)
            ):
                logging.info(f"Skipping batch: {batch[0].sid.tolist()}")
                continue

            relaxed_batch = ml_relax(
                batch=batch,
                model=self,
                steps=self.config["task"].get("relaxation_steps", 200),
                fmax=self.config["task"].get("relaxation_fmax", 0.0),
                relax_opt=self.config["task"]["relax_opt"],
                device=self.device,
                transform=None,
            )

            if self.config["task"].get("write_pos", False):
                systemids = [str(i) for i in relaxed_batch.sid.tolist()]
                natoms = relaxed_batch.natoms.tolist()
                positions = torch.split(relaxed_batch.pos, natoms)
                batch_relaxed_positions = [pos.tolist() for pos in positions]

                relaxed_positions += batch_relaxed_positions
                chunk_idx += natoms
                ids += systemids

            if split == "val":
                mask = relaxed_batch.fixed == 0
                s_idx = 0
                natoms_free = []
                for natoms in relaxed_batch.natoms:
                    natoms_free.append(torch.sum(mask[s_idx : s_idx + natoms]).item())
                    s_idx += natoms

                target = {
                    "energy": relaxed_batch.y_relaxed,
                    "positions": relaxed_batch.pos_relaxed[mask],
                    "cell": relaxed_batch.cell,
                    "pbc": torch.tensor([True, True, True]),
                    "natoms": torch.LongTensor(natoms_free),
                }

                prediction = {
                    "energy": relaxed_batch.y,
                    "positions": relaxed_batch.pos[mask],
                    "cell": relaxed_batch.cell,
                    "pbc": torch.tensor([True, True, True]),
                    "natoms": torch.LongTensor(natoms_free),
                }

                metrics_is2rs = evaluator_is2rs.eval(
                    prediction,
                    target,
                    metrics_is2rs,
                )
                metrics_is2re = evaluator_is2re.eval(
                    {"energy": prediction["energy"]},
                    {"energy": target["energy"]},
                    metrics_is2re,
                )

        if self.config["task"].get("write_pos", False):
            rank = distutils.get_rank()
            pos_filename = os.path.join(
                self.config["results_dir"], f"relaxed_pos_{rank}.npz"
            )
            np.savez_compressed(
                pos_filename,
                ids=ids,
                pos=np.array(relaxed_positions, dtype=object),
                chunk_idx=chunk_idx,
            )

            distutils.synchronize()
            if distutils.is_master():
                gather_results = defaultdict(list)
                full_path = os.path.join(
                    self.config["results_dir"],
                    "relaxed_positions.npz",
                )

                for i in range(distutils.get_world_size()):
                    rank_path = os.path.join(
                        self.config["results_dir"],
                        f"relaxed_pos_{i}.npz",
                    )
                    rank_results = np.load(rank_path, allow_pickle=True)
                    gather_results["ids"].extend(rank_results["ids"])
                    gather_results["pos"].extend(rank_results["pos"])
                    gather_results["chunk_idx"].extend(rank_results["chunk_idx"])
                    os.remove(rank_path)

                # Because of how distributed sampler works, some system ids
                # might be repeated to make no. of samples even across GPUs.
                _, idx = np.unique(gather_results["ids"], return_index=True)
                gather_results["ids"] = np.array(gather_results["ids"])[idx]
                gather_results["pos"] = np.concatenate(
                    np.array(gather_results["pos"])[idx]
                )
                gather_results["chunk_idx"] = np.cumsum(
                    np.array(gather_results["chunk_idx"])[idx]
                )[
                    :-1
                ]  # np.split does not need last idx, assumes n-1:end

                logging.info(f"Writing results to {full_path}")
                np.savez_compressed(full_path, **gather_results)

        if split == "val":
            for task in ["is2rs", "is2re"]:
                metrics = eval(f"metrics_{task}")
                aggregated_metrics = {}
                for k in metrics:
                    aggregated_metrics[k] = {
                        "total": distutils.all_reduce(
                            metrics[k]["total"],
                            average=False,
                            device=self.device,
                        ),
                        "numel": distutils.all_reduce(
                            metrics[k]["numel"],
                            average=False,
                            device=self.device,
                        ),
                    }
                    aggregated_metrics[k]["metric"] = (
                        aggregated_metrics[k]["total"] / aggregated_metrics[k]["numel"]
                    )
                metrics = aggregated_metrics

                # Make plots.
                log_dict = {f"{task}_{k}": metrics[k]["metric"] for k in metrics}
                if self.logger is not None:
                    self.logger.log(
                        log_dict,
                        step=self.step,
                        split=split,
                    )

                if distutils.is_master():
                    logging.info(metrics)

        if self.ema:
            self.ema.restore()<|MERGE_RESOLUTION|>--- conflicted
+++ resolved
@@ -297,13 +297,10 @@
             epoch_times.append(time.time() - start_time)
 
         # End of training.
-<<<<<<< HEAD
-=======
 
         if is_test_env:
             return
 
->>>>>>> 4c60636f
         self.eval_all_val_splits(True, epoch=epoch_int, debug_batches=debug_batches)
 
         if "test" in self.loaders:
