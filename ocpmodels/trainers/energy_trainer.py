--- conflicted
+++ resolved
@@ -280,12 +280,9 @@
 
             if self.val_loader is not None:
                 val_metrics = self.validate(split="val", epoch=epoch)
-<<<<<<< HEAD
                 current_step = (epoch + 1) * len(self.train_loader)
-=======
                 if not self.update_lr_on_step:
                     self.scheduler.step(val_metrics[primary_metric]["metric"])
->>>>>>> 178984b9
                 if (
                     val_metrics[self.evaluator.task_primary_metric[self.name]][
                         "metric"
