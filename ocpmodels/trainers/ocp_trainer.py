--- conflicted
+++ resolved
@@ -360,14 +360,10 @@
         return loss
 
     def _compute_metrics(self, out, batch, evaluator, metrics={}):
-<<<<<<< HEAD
-        out = {k: v.clone().detach() for k, v in out.items()}
-=======
         # this function changes the values in the out dictionary,
         # make a copy instead of changing them in the callers version
         out = {k: v.clone() for k, v in out.items()}
 
->>>>>>> daf72a50
         natoms = batch.natoms
         batch_size = natoms.numel()
 
