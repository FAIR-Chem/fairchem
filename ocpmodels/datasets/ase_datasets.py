--- conflicted
+++ resolved
@@ -392,8 +392,7 @@
 
     def __init__(self, config, transform=None, atoms_transform=apply_one_tags):
         super(AseDBDataset, self).__init__(config, transform, atoms_transform)
-<<<<<<< HEAD
-
+        
         if isinstance(self.config["src"], list):
             filepaths = self.config["src"]
         elif os.path.isfile(self.config["src"]):
@@ -414,11 +413,6 @@
                 logging.warning(
                     f"Tried to connect to {path} but it's not an ASE database!"
                 )
-=======
-        self.db = self.connect_db(
-            self.config["src"], self.config.get("connect_args", {})
-        )
->>>>>>> 6d80b7a6
 
         self.select_args = self.config.get("select_args", {})
 
