"""
Copyright (c) Facebook, Inc. and its affiliates.

This source code is licensed under the MIT license found in the
LICENSE file in the root directory of this source tree.
"""

from __future__ import annotations

import ast
import collections
import copy
import importlib
import itertools
import json
import logging
import os
import subprocess
import sys
import time
from bisect import bisect
from contextlib import contextmanager
from dataclasses import dataclass
from functools import wraps
from itertools import product
from pathlib import Path
from typing import TYPE_CHECKING, Any

import numpy as np
import torch
import torch.nn as nn
import torch_geometric
import yaml
from matplotlib.backends.backend_agg import FigureCanvasAgg as FigureCanvas
from matplotlib.figure import Figure
from torch_geometric.data import Data
from torch_geometric.utils import remove_self_loops
from torch_scatter import scatter, segment_coo, segment_csr

import ocpmodels
from ocpmodels.modules.loss import AtomwiseL2Loss, L2MAELoss

if TYPE_CHECKING:
    from argparse import Namespace
    from collections.abc import Mapping

    from torch.nn.modules.module import _IncompatibleKeys


# copied from https://stackoverflow.com/questions/33490870/parsing-yaml-in-python-detect-duplicated-keys
# prevents loading YAMLS where keys have been overwritten
class UniqueKeyLoader(yaml.SafeLoader):
    def construct_mapping(self, node, deep=False):
        mapping = set()
        for key_node, value_node in node.value:
            each_key = self.construct_object(key_node, deep=deep)
            if each_key in mapping:
                raise ValueError(
                    f"Duplicate Key: {each_key!r} is found in YAML File.\n"
                    f"Error File location: {key_node.end_mark}"
                )
            mapping.add(each_key)
        return super().construct_mapping(node, deep)


def pyg2_data_transform(data: Data):
    """
    if we're on the new pyg (2.0 or later) and if the Data stored is in older format
    we need to convert the data to the new format
    """
    if torch_geometric.__version__ >= "2.0" and "_store" not in data.__dict__:
        return Data(**{k: v for k, v in data.__dict__.items() if v is not None})

    return data


def save_checkpoint(
    state,
    checkpoint_dir: str = "checkpoints/",
    checkpoint_file: str = "checkpoint.pt",
) -> str:
    filename = os.path.join(checkpoint_dir, checkpoint_file)
    torch.save(state, filename)
    return filename


class Complete:
    def __call__(self, data):
        device = data.edge_index.device

        row = torch.arange(data.num_nodes, dtype=torch.long, device=device)
        col = torch.arange(data.num_nodes, dtype=torch.long, device=device)

        row = row.view(-1, 1).repeat(1, data.num_nodes).view(-1)
        col = col.repeat(data.num_nodes)
        edge_index = torch.stack([row, col], dim=0)

        edge_attr = None
        if data.edge_attr is not None:
            idx = data.edge_index[0] * data.num_nodes + data.edge_index[1]
            size = list(data.edge_attr.size())
            size[0] = data.num_nodes * data.num_nodes
            edge_attr = data.edge_attr.new_zeros(size)
            edge_attr[idx] = data.edge_attr

        edge_index, edge_attr = remove_self_loops(edge_index, edge_attr)
        data.edge_attr = edge_attr
        data.edge_index = edge_index

        return data


def warmup_lr_lambda(current_step: int, optim_config):
    """Returns a learning rate multiplier.
    Till `warmup_steps`, learning rate linearly increases to `initial_lr`,
    and then gets multiplied by `lr_gamma` every time a milestone is crossed.
    """

    # keep this block for older configs that have warmup_epochs instead of warmup_steps
    # and lr_milestones are defined in epochs
    if (
        any(x < 100 for x in optim_config["lr_milestones"])
        or "warmup_epochs" in optim_config
    ):
        raise Exception(
            "ConfigError: please define lr_milestones in steps not epochs and define warmup_steps instead of warmup_epochs"
        )

    if current_step <= optim_config["warmup_steps"]:
        alpha = current_step / float(optim_config["warmup_steps"])
        return optim_config["warmup_factor"] * (1.0 - alpha) + alpha
    else:
        idx = bisect(optim_config["lr_milestones"], current_step)
        return pow(optim_config["lr_gamma"], idx)


def print_cuda_usage() -> None:
    print("Memory Allocated:", torch.cuda.memory_allocated() / (1024 * 1024))
    print(
        "Max Memory Allocated:",
        torch.cuda.max_memory_allocated() / (1024 * 1024),
    )
    print("Memory Cached:", torch.cuda.memory_cached() / (1024 * 1024))
    print("Max Memory Cached:", torch.cuda.max_memory_cached() / (1024 * 1024))


def conditional_grad(dec):
    "Decorator to enable/disable grad depending on whether force/energy predictions are being made"

    # Adapted from https://stackoverflow.com/questions/60907323/accessing-class-property-as-decorator-argument
    def decorator(func):
        @wraps(func)
        def cls_method(self, *args, **kwargs):
            f = func
            if self.regress_forces and not getattr(self, "direct_forces", 0):
                f = dec(func)
            return f(self, *args, **kwargs)

        return cls_method

    return decorator


def plot_histogram(data, xlabel: str = "", ylabel: str = "", title: str = ""):
    assert isinstance(data, list)

    # Preset
    fig = Figure(figsize=(5, 4), dpi=150)
    canvas = FigureCanvas(fig)
    ax = fig.gca()

    # Plot
    ax.hist(data, bins=20, rwidth=0.9, zorder=3)

    # Axes
    ax.grid(color="0.95", zorder=0)
    ax.set_xlabel(xlabel)
    ax.set_ylabel(ylabel)
    ax.set_title(title)
    fig.tight_layout(pad=2)

    # Return numpy array
    canvas.draw()
    image_from_plot = np.frombuffer(fig.canvas.tostring_rgb(), dtype=np.uint8)
    return image_from_plot.reshape(fig.canvas.get_width_height()[::-1] + (3,))


# Override the collation method in `pytorch_geometric.data.InMemoryDataset`
def collate(data_list):
    keys = data_list[0].keys
    data = data_list[0].__class__()

    for key in keys:
        data[key] = []
    slices = {key: [0] for key in keys}

    for item, key in product(data_list, keys):
        data[key].append(item[key])
        if torch.is_tensor(item[key]):
            s = slices[key][-1] + item[key].size(item.__cat_dim__(key, item[key]))
        elif isinstance(item[key], (int, float)):
            s = slices[key][-1] + 1
        else:
            raise ValueError("Unsupported attribute type")
        slices[key].append(s)

    if hasattr(data_list[0], "__num_nodes__"):
        data.__num_nodes__ = []
        for item in data_list:
            data.__num_nodes__.append(item.num_nodes)

    for key in keys:
        if torch.is_tensor(data_list[0][key]):
            data[key] = torch.cat(
                data[key], dim=data.__cat_dim__(key, data_list[0][key])
            )
        else:
            data[key] = torch.tensor(data[key])
        slices[key] = torch.tensor(slices[key], dtype=torch.long)

    return data, slices


def add_edge_distance_to_graph(
    batch,
    device="cpu",
    dmin: float = 0.0,
    dmax: float = 6.0,
    num_gaussians: int = 50,
):
    # Make sure x has positions.
    if not all(batch.pos[0][:] == batch.x[0][-3:]):
        batch.x = torch.cat([batch.x, batch.pos.float()], dim=1)
    # First set computations to be tracked for positions.
    batch.x = batch.x.requires_grad_(True)
    # Then compute Euclidean distance between edge endpoints.
    pdist = torch.nn.PairwiseDistance(p=2.0)
    distances = pdist(
        batch.x[batch.edge_index[0]][:, -3:],
        batch.x[batch.edge_index[1]][:, -3:],
    )
    # Expand it using a gaussian basis filter.
    gdf_filter = torch.linspace(dmin, dmax, num_gaussians)
    var = gdf_filter[1] - gdf_filter[0]
    gdf_filter, var = gdf_filter.to(device), var.to(device)
    gdf_distances = torch.exp(-((distances.view(-1, 1) - gdf_filter) ** 2) / var**2)
    # Reassign edge attributes.
    batch.edge_weight = distances
    batch.edge_attr = gdf_distances.float()
    return batch


def _import_local_file(path: Path, *, project_root: Path) -> None:
    """
    Imports a Python file as a module

    :param path: The path to the file to import
    :type path: Path
    :param project_root: The root directory of the project (i.e., the "ocp" folder)
    :type project_root: Path
    """

    path = path.resolve()
    project_root = project_root.resolve()

    module_name = ".".join(
        path.absolute().relative_to(project_root.absolute()).with_suffix("").parts
    )
    logging.debug(f"Resolved module name of {path} to {module_name}")
    importlib.import_module(module_name)


def setup_experimental_imports(project_root: Path) -> None:
    """
    Import selected directories of modules from the "experimental" subdirectory.

    If a file named ".include" is present in the "experimental" subdirectory,
    this will be read as a list of experimental subdirectories whose module
    (including in any subsubdirectories) should be imported.

    :param project_root: The root directory of the project (i.e., the "ocp" folder)
    """
    experimental_dir = (project_root / "experimental").resolve()
    if not experimental_dir.exists() or not experimental_dir.is_dir():
        return

    experimental_files = []
    include_file = experimental_dir / ".include"

    if include_file.exists():
        with open(include_file) as f:
            include_dirs = [line.rstrip("\n") for line in f.readlines() if line.strip()]

        for inc_dir in include_dirs:
            experimental_files.extend(
                f.resolve().absolute()
                for f in (experimental_dir / inc_dir).rglob("*.py")
            )

    for f in experimental_files:
        _import_local_file(f, project_root=project_root)


def _get_project_root() -> Path:
    """
    Gets the root folder of the project (the "ocp" folder)
    :return: The absolute path to the project root.
    """
    from ocpmodels.common.registry import registry

    # Automatically load all of the modules, so that
    # they register with registry
    root_folder = registry.get("ocpmodels_root", no_warning=True)

    if root_folder is not None:
        assert isinstance(root_folder, str), "ocpmodels_root must be a string"
        root_folder = Path(root_folder).resolve().absolute()
        assert root_folder.exists(), f"{root_folder} does not exist"
        assert root_folder.is_dir(), f"{root_folder} is not a directory"
    else:
        root_folder = Path(__file__).resolve().absolute().parent.parent

    # root_folder is the "ocpmodes" folder, so we need to go up one more level
    return root_folder.parent


# Copied from https://github.com/facebookresearch/mmf/blob/master/mmf/utils/env.py#L89.
def setup_imports(config: dict | None = None) -> None:
    from ocpmodels.common.registry import registry

    skip_experimental_imports = (config or {}).get("skip_experimental_imports", False)

    # First, check if imports are already setup
    has_already_setup = registry.get("imports_setup", no_warning=True)
    if has_already_setup:
        return

    try:
        project_root = _get_project_root()
        logging.info(f"Project root: {project_root}")
        importlib.import_module("ocpmodels.common.logger")

        import_keys = ["trainers", "datasets", "models", "tasks"]
        for key in import_keys:
            for f in (project_root / "ocpmodels" / key).rglob("*.py"):
                _import_local_file(f, project_root=project_root)

        if not skip_experimental_imports:
            setup_experimental_imports(project_root)
    finally:
        registry.register("imports_setup", True)


def dict_set_recursively(dictionary, key_sequence, val) -> None:
    top_key = key_sequence.pop(0)
    if len(key_sequence) == 0:
        dictionary[top_key] = val
    else:
        if top_key not in dictionary:
            dictionary[top_key] = {}
        dict_set_recursively(dictionary[top_key], key_sequence, val)


def parse_value(value):
    """
    Parse string as Python literal if possible and fallback to string.
    """
    try:
        return ast.literal_eval(value)
    except (ValueError, SyntaxError):
        # Use as string if nothing else worked
        return value


def create_dict_from_args(args: list, sep: str = "."):
    """
    Create a (nested) dictionary from console arguments.
    Keys in different dictionary levels are separated by sep.
    """
    return_dict = {}
    for arg in args:
        keys_concat, val = arg.removeprefix("--").split("=")
        val = parse_value(val)
        key_sequence = keys_concat.split(sep)
        dict_set_recursively(return_dict, key_sequence, val)
    return return_dict


def load_config(path: str, previous_includes: list | None = None):
    if previous_includes is None:
        previous_includes = []
    path = Path(path)
    if path in previous_includes:
        raise ValueError(
            f"Cyclic config include detected. {path} included in sequence {previous_includes}."
        )
    previous_includes = [*previous_includes, path]

<<<<<<< HEAD
    with open(path) as fp:
        direct_config = yaml.safe_load(fp)
=======
    direct_config = yaml.load(open(path, "r"), Loader=UniqueKeyLoader)
>>>>>>> 9409555b

    # Load config from included files.
    includes = direct_config.pop("includes") if "includes" in direct_config else []
    if not isinstance(includes, list):
        raise AttributeError(f"Includes must be a list, '{type(includes)}' provided")

    config = {}
    duplicates_warning = []
    duplicates_error = []

    for include in includes:
        include_config, inc_dup_warning, inc_dup_error = load_config(
            include, previous_includes
        )
        duplicates_warning += inc_dup_warning
        duplicates_error += inc_dup_error

        # Duplicates between includes causes an error
        config, merge_dup_error = merge_dicts(config, include_config)
        duplicates_error += merge_dup_error

    # Duplicates between included and main file causes warnings
    config, merge_dup_warning = merge_dicts(config, direct_config)
    duplicates_warning += merge_dup_warning

    return config, duplicates_warning, duplicates_error


def build_config(args, args_override):
    config, duplicates_warning, duplicates_error = load_config(args.config_yml)
    if len(duplicates_warning) > 0:
        logging.warning(
            f"Overwritten config parameters from included configs "
            f"(non-included parameters take precedence): {duplicates_warning}"
        )
    if len(duplicates_error) > 0:
        raise ValueError(
            f"Conflicting (duplicate) parameters in simultaneously "
            f"included configs: {duplicates_error}"
        )

    # Check for overridden parameters.
    if args_override != []:
        overrides = create_dict_from_args(args_override)
        config, _ = merge_dicts(config, overrides)

    # Some other flags.
    config["mode"] = args.mode
    config["identifier"] = args.identifier
    config["timestamp_id"] = args.timestamp_id
    config["seed"] = args.seed
    config["is_debug"] = args.debug
    config["run_dir"] = args.run_dir
    config["print_every"] = args.print_every
    config["amp"] = args.amp
    config["checkpoint"] = args.checkpoint
    config["cpu"] = args.cpu
    # Submit
    config["submit"] = args.submit
    config["summit"] = args.summit
    # Distributed
    config["local_rank"] = args.local_rank
    config["distributed_port"] = args.distributed_port
    config["world_size"] = args.num_nodes * args.num_gpus
    config["distributed_backend"] = args.distributed_backend
    config["noddp"] = args.no_ddp
    config["gp_gpus"] = args.gp_gpus

    return config


def create_grid(base_config, sweep_file: str):
    def _flatten_sweeps(sweeps, root_key: str = "", sep: str = "."):
        flat_sweeps = []
        for key, value in sweeps.items():
            new_key = root_key + sep + key if root_key else key
            if isinstance(value, collections.MutableMapping):
                flat_sweeps.extend(_flatten_sweeps(value, new_key).items())
            else:
                flat_sweeps.append((new_key, value))
        return collections.OrderedDict(flat_sweeps)

    def _update_config(config, keys, override_vals, sep: str = "."):
        for key, value in zip(keys, override_vals):
            key_path = key.split(sep)
            child_config = config
            for name in key_path[:-1]:
                child_config = child_config[name]
            child_config[key_path[-1]] = value
        return config

<<<<<<< HEAD
    with open(sweep_file) as fp:
        sweeps = yaml.safe_load(fp)

=======
    sweeps = yaml.load(open(sweep_file, "r"), Loader=UniqueKeyLoader)
>>>>>>> 9409555b
    flat_sweeps = _flatten_sweeps(sweeps)
    keys = list(flat_sweeps.keys())
    values = list(itertools.product(*flat_sweeps.values()))

    configs = []
    for i, override_vals in enumerate(values):
        config = copy.deepcopy(base_config)
        config = _update_config(config, keys, override_vals)
        config["identifier"] = config["identifier"] + f"_run{i}"
        configs.append(config)
    return configs


def save_experiment_log(args, jobs, configs):
    log_file = args.logdir / "exp" / time.strftime("%Y-%m-%d-%I-%M-%S%p.log")
    log_file.parent.mkdir(exist_ok=True, parents=True)
    with open(log_file, "w") as f:
        for job, config in zip(jobs, configs):
            print(
                json.dumps(
                    {
                        "config": config,
                        "slurm_id": job.job_id,
                        "timestamp": time.strftime("%I:%M:%S%p %Z %b %d, %Y"),
                    }
                ),
                file=f,
            )
    return log_file


def get_pbc_distances(
    pos,
    edge_index,
    cell,
    cell_offsets,
    neighbors,
    return_offsets: bool = False,
    return_distance_vec: bool = False,
):
    row, col = edge_index

    distance_vectors = pos[row] - pos[col]

    # correct for pbc
    neighbors = neighbors.to(cell.device)
    cell = torch.repeat_interleave(cell, neighbors, dim=0)
    offsets = cell_offsets.float().view(-1, 1, 3).bmm(cell.float()).view(-1, 3)
    distance_vectors += offsets

    # compute distances
    distances = distance_vectors.norm(dim=-1)

    # redundancy: remove zero distances
    nonzero_idx = torch.arange(len(distances), device=distances.device)[distances != 0]
    edge_index = edge_index[:, nonzero_idx]
    distances = distances[nonzero_idx]

    out = {
        "edge_index": edge_index,
        "distances": distances,
    }

    if return_distance_vec:
        out["distance_vec"] = distance_vectors[nonzero_idx]

    if return_offsets:
        out["offsets"] = offsets[nonzero_idx]

    return out


def radius_graph_pbc(
    data,
    radius,
    max_num_neighbors_threshold,
    enforce_max_neighbors_strictly: bool = False,
    pbc=None,
):
    if pbc is None:
        pbc = [True, True, True]
    device = data.pos.device
    batch_size = len(data.natoms)

    if hasattr(data, "pbc"):
        data.pbc = torch.atleast_2d(data.pbc)
        for i in range(3):
            if not torch.any(data.pbc[:, i]).item():
                pbc[i] = False
            elif torch.all(data.pbc[:, i]).item():
                pbc[i] = True
            else:
                raise RuntimeError(
                    "Different structures in the batch have different PBC configurations. This is not currently supported."
                )

    # position of the atoms
    atom_pos = data.pos

    # Before computing the pairwise distances between atoms, first create a list of atom indices to compare for the entire batch
    num_atoms_per_image = data.natoms
    num_atoms_per_image_sqr = (num_atoms_per_image**2).long()

    # index offset between images
    index_offset = torch.cumsum(num_atoms_per_image, dim=0) - num_atoms_per_image

    index_offset_expand = torch.repeat_interleave(index_offset, num_atoms_per_image_sqr)
    num_atoms_per_image_expand = torch.repeat_interleave(
        num_atoms_per_image, num_atoms_per_image_sqr
    )

    # Compute a tensor containing sequences of numbers that range from 0 to num_atoms_per_image_sqr for each image
    # that is used to compute indices for the pairs of atoms. This is a very convoluted way to implement
    # the following (but 10x faster since it removes the for loop)
    # for batch_idx in range(batch_size):
    #    batch_count = torch.cat([batch_count, torch.arange(num_atoms_per_image_sqr[batch_idx], device=device)], dim=0)
    num_atom_pairs = torch.sum(num_atoms_per_image_sqr)
    index_sqr_offset = (
        torch.cumsum(num_atoms_per_image_sqr, dim=0) - num_atoms_per_image_sqr
    )
    index_sqr_offset = torch.repeat_interleave(
        index_sqr_offset, num_atoms_per_image_sqr
    )
    atom_count_sqr = torch.arange(num_atom_pairs, device=device) - index_sqr_offset

    # Compute the indices for the pairs of atoms (using division and mod)
    # If the systems get too large this apporach could run into numerical precision issues
    index1 = (
        torch.div(atom_count_sqr, num_atoms_per_image_expand, rounding_mode="floor")
    ) + index_offset_expand
    index2 = (atom_count_sqr % num_atoms_per_image_expand) + index_offset_expand
    # Get the positions for each atom
    pos1 = torch.index_select(atom_pos, 0, index1)
    pos2 = torch.index_select(atom_pos, 0, index2)

    # Calculate required number of unit cells in each direction.
    # Smallest distance between planes separated by a1 is
    # 1 / ||(a2 x a3) / V||_2, since a2 x a3 is the area of the plane.
    # Note that the unit cell volume V = a1 * (a2 x a3) and that
    # (a2 x a3) / V is also the reciprocal primitive vector
    # (crystallographer's definition).

    cross_a2a3 = torch.cross(data.cell[:, 1], data.cell[:, 2], dim=-1)
    cell_vol = torch.sum(data.cell[:, 0] * cross_a2a3, dim=-1, keepdim=True)

    if pbc[0]:
        inv_min_dist_a1 = torch.norm(cross_a2a3 / cell_vol, p=2, dim=-1)
        rep_a1 = torch.ceil(radius * inv_min_dist_a1)
    else:
        rep_a1 = data.cell.new_zeros(1)

    if pbc[1]:
        cross_a3a1 = torch.cross(data.cell[:, 2], data.cell[:, 0], dim=-1)
        inv_min_dist_a2 = torch.norm(cross_a3a1 / cell_vol, p=2, dim=-1)
        rep_a2 = torch.ceil(radius * inv_min_dist_a2)
    else:
        rep_a2 = data.cell.new_zeros(1)

    if pbc[2]:
        cross_a1a2 = torch.cross(data.cell[:, 0], data.cell[:, 1], dim=-1)
        inv_min_dist_a3 = torch.norm(cross_a1a2 / cell_vol, p=2, dim=-1)
        rep_a3 = torch.ceil(radius * inv_min_dist_a3)
    else:
        rep_a3 = data.cell.new_zeros(1)

    # Take the max over all images for uniformity. This is essentially padding.
    # Note that this can significantly increase the number of computed distances
    # if the required repetitions are very different between images
    # (which they usually are). Changing this to sparse (scatter) operations
    # might be worth the effort if this function becomes a bottleneck.
    max_rep = [rep_a1.max(), rep_a2.max(), rep_a3.max()]

    # Tensor of unit cells
    cells_per_dim = [
        torch.arange(-rep, rep + 1, device=device, dtype=torch.float) for rep in max_rep
    ]
    unit_cell = torch.cartesian_prod(*cells_per_dim)
    num_cells = len(unit_cell)
    unit_cell_per_atom = unit_cell.view(1, num_cells, 3).repeat(len(index2), 1, 1)
    unit_cell = torch.transpose(unit_cell, 0, 1)
    unit_cell_batch = unit_cell.view(1, 3, num_cells).expand(batch_size, -1, -1)

    # Compute the x, y, z positional offsets for each cell in each image
    data_cell = torch.transpose(data.cell, 1, 2)
    pbc_offsets = torch.bmm(data_cell, unit_cell_batch)
    pbc_offsets_per_atom = torch.repeat_interleave(
        pbc_offsets, num_atoms_per_image_sqr, dim=0
    )

    # Expand the positions and indices for the 9 cells
    pos1 = pos1.view(-1, 3, 1).expand(-1, -1, num_cells)
    pos2 = pos2.view(-1, 3, 1).expand(-1, -1, num_cells)
    index1 = index1.view(-1, 1).repeat(1, num_cells).view(-1)
    index2 = index2.view(-1, 1).repeat(1, num_cells).view(-1)
    # Add the PBC offsets for the second atom
    pos2 = pos2 + pbc_offsets_per_atom

    # Compute the squared distance between atoms
    atom_distance_sqr = torch.sum((pos1 - pos2) ** 2, dim=1)
    atom_distance_sqr = atom_distance_sqr.view(-1)

    # Remove pairs that are too far apart
    mask_within_radius = torch.le(atom_distance_sqr, radius * radius)
    # Remove pairs with the same atoms (distance = 0.0)
    mask_not_same = torch.gt(atom_distance_sqr, 0.0001)
    mask = torch.logical_and(mask_within_radius, mask_not_same)
    index1 = torch.masked_select(index1, mask)
    index2 = torch.masked_select(index2, mask)
    unit_cell = torch.masked_select(
        unit_cell_per_atom.view(-1, 3), mask.view(-1, 1).expand(-1, 3)
    )
    unit_cell = unit_cell.view(-1, 3)
    atom_distance_sqr = torch.masked_select(atom_distance_sqr, mask)

    mask_num_neighbors, num_neighbors_image = get_max_neighbors_mask(
        natoms=data.natoms,
        index=index1,
        atom_distance=atom_distance_sqr,
        max_num_neighbors_threshold=max_num_neighbors_threshold,
        enforce_max_strictly=enforce_max_neighbors_strictly,
    )

    if not torch.all(mask_num_neighbors):
        # Mask out the atoms to ensure each atom has at most max_num_neighbors_threshold neighbors
        index1 = torch.masked_select(index1, mask_num_neighbors)
        index2 = torch.masked_select(index2, mask_num_neighbors)
        unit_cell = torch.masked_select(
            unit_cell.view(-1, 3), mask_num_neighbors.view(-1, 1).expand(-1, 3)
        )
        unit_cell = unit_cell.view(-1, 3)

    edge_index = torch.stack((index2, index1))

    return edge_index, unit_cell, num_neighbors_image


def get_max_neighbors_mask(
    natoms,
    index,
    atom_distance,
    max_num_neighbors_threshold,
    degeneracy_tolerance: float = 0.01,
    enforce_max_strictly: bool = False,
):
    """
    Give a mask that filters out edges so that each atom has at most
    `max_num_neighbors_threshold` neighbors.
    Assumes that `index` is sorted.

    Enforcing the max strictly can force the arbitrary choice between
    degenerate edges. This can lead to undesired behaviors; for
    example, bulk formation energies which are not invariant to
    unit cell choice.

    A degeneracy tolerance can help prevent sudden changes in edge
    existence from small changes in atom position, for example,
    rounding errors, slab relaxation, temperature, etc.
    """

    device = natoms.device
    num_atoms = natoms.sum()

    # Get number of neighbors
    # segment_coo assumes sorted index
    ones = index.new_ones(1).expand_as(index)
    num_neighbors = segment_coo(ones, index, dim_size=num_atoms)
    max_num_neighbors = num_neighbors.max()
    num_neighbors_thresholded = num_neighbors.clamp(max=max_num_neighbors_threshold)

    # Get number of (thresholded) neighbors per image
    image_indptr = torch.zeros(natoms.shape[0] + 1, device=device, dtype=torch.long)
    image_indptr[1:] = torch.cumsum(natoms, dim=0)
    num_neighbors_image = segment_csr(num_neighbors_thresholded, image_indptr)

    # If max_num_neighbors is below the threshold, return early
    if (
        max_num_neighbors <= max_num_neighbors_threshold
        or max_num_neighbors_threshold <= 0
    ):
        mask_num_neighbors = torch.tensor([True], dtype=bool, device=device).expand_as(
            index
        )
        return mask_num_neighbors, num_neighbors_image

    # Create a tensor of size [num_atoms, max_num_neighbors] to sort the distances of the neighbors.
    # Fill with infinity so we can easily remove unused distances later.
    distance_sort = torch.full([num_atoms * max_num_neighbors], np.inf, device=device)

    # Create an index map to map distances from atom_distance to distance_sort
    # index_sort_map assumes index to be sorted
    index_neighbor_offset = torch.cumsum(num_neighbors, dim=0) - num_neighbors
    index_neighbor_offset_expand = torch.repeat_interleave(
        index_neighbor_offset, num_neighbors
    )
    index_sort_map = (
        index * max_num_neighbors
        + torch.arange(len(index), device=device)
        - index_neighbor_offset_expand
    )
    distance_sort.index_copy_(0, index_sort_map, atom_distance)
    distance_sort = distance_sort.view(num_atoms, max_num_neighbors)

    # Sort neighboring atoms based on distance
    distance_sort, index_sort = torch.sort(distance_sort, dim=1)

    # Select the max_num_neighbors_threshold neighbors that are closest
    if enforce_max_strictly:
        distance_sort = distance_sort[:, :max_num_neighbors_threshold]
        index_sort = index_sort[:, :max_num_neighbors_threshold]
        max_num_included = max_num_neighbors_threshold

    else:
        effective_cutoff = (
            distance_sort[:, max_num_neighbors_threshold] + degeneracy_tolerance
        )
        is_included = torch.le(distance_sort.T, effective_cutoff)

        # Set all undesired edges to infinite length to be removed later
        distance_sort[~is_included.T] = np.inf

        # Subselect tensors for efficiency
        num_included_per_atom = torch.sum(is_included, dim=0)
        max_num_included = torch.max(num_included_per_atom)
        distance_sort = distance_sort[:, :max_num_included]
        index_sort = index_sort[:, :max_num_included]

        # Recompute the number of neighbors
        num_neighbors_thresholded = num_neighbors.clamp(max=num_included_per_atom)

        num_neighbors_image = segment_csr(num_neighbors_thresholded, image_indptr)

    # Offset index_sort so that it indexes into index
    index_sort = index_sort + index_neighbor_offset.view(-1, 1).expand(
        -1, max_num_included
    )
    # Remove "unused pairs" with infinite distances
    mask_finite = torch.isfinite(distance_sort)
    index_sort = torch.masked_select(index_sort, mask_finite)

    # At this point index_sort contains the index into index of the
    # closest max_num_neighbors_threshold neighbors per atom
    # Create a mask to remove all pairs not in index_sort
    mask_num_neighbors = torch.zeros(len(index), device=device, dtype=bool)
    mask_num_neighbors.index_fill_(0, index_sort, True)

    return mask_num_neighbors, num_neighbors_image


def get_pruned_edge_idx(
    edge_index, num_atoms: int, max_neigh: float = 1e9
) -> torch.Tensor:
    assert num_atoms is not None  # TODO: Shouldn't be necessary

    # removes neighbors > max_neigh
    # assumes neighbors are sorted in increasing distance
    _nonmax_idx_list = []
    for i in range(num_atoms):
        idx_i = torch.arange(len(edge_index[1]))[(edge_index[1] == i)][:max_neigh]
        _nonmax_idx_list.append(idx_i)
    return torch.cat(_nonmax_idx_list)


def merge_dicts(dict1: dict, dict2: dict):
    """Recursively merge two dictionaries.
    Values in dict2 override values in dict1. If dict1 and dict2 contain a dictionary as a
    value, this will call itself recursively to merge these dictionaries.
    This does not modify the input dictionaries (creates an internal copy).
    Additionally returns a list of detected duplicates.
    Adapted from https://github.com/TUM-DAML/seml/blob/master/seml/utils.py

    Parameters
    ----------
    dict1: dict
        First dict.
    dict2: dict
        Second dict. Values in dict2 will override values from dict1 in case they share the same key.

    Returns
    -------
    return_dict: dict
        Merged dictionaries.
    """
    if not isinstance(dict1, dict):
        raise ValueError(f"Expecting dict1 to be dict, found {type(dict1)}.")
    if not isinstance(dict2, dict):
        raise ValueError(f"Expecting dict2 to be dict, found {type(dict2)}.")

    return_dict = copy.deepcopy(dict1)
    duplicates = []

    for k, v in dict2.items():
        if k not in dict1:
            return_dict[k] = v
        else:
            if isinstance(v, dict) and isinstance(dict1[k], dict):
                return_dict[k], duplicates_k = merge_dicts(dict1[k], dict2[k])
                duplicates += [f"{k}.{dup}" for dup in duplicates_k]
            else:
                return_dict[k] = dict2[k]
                duplicates.append(k)

    return return_dict, duplicates


class SeverityLevelBetween(logging.Filter):
    def __init__(self, min_level: int, max_level: int) -> None:
        super().__init__()
        self.min_level = min_level
        self.max_level = max_level

    def filter(self, record) -> bool:
        return self.min_level <= record.levelno < self.max_level


def setup_logging() -> None:
    root = logging.getLogger()

    # Perform setup only if logging has not been configured
    if not root.hasHandlers():
        root.setLevel(logging.INFO)

        log_formatter = logging.Formatter(
            "%(asctime)s (%(levelname)s): %(message)s",
            datefmt="%Y-%m-%d %H:%M:%S",
        )

        # Send INFO to stdout
        handler_out = logging.StreamHandler(sys.stdout)
        handler_out.addFilter(SeverityLevelBetween(logging.INFO, logging.WARNING))
        handler_out.setFormatter(log_formatter)
        root.addHandler(handler_out)

        # Send WARNING (and higher) to stderr
        handler_err = logging.StreamHandler(sys.stderr)
        handler_err.setLevel(logging.WARNING)
        handler_err.setFormatter(log_formatter)
        root.addHandler(handler_err)


def compute_neighbors(data, edge_index):
    # Get number of neighbors
    # segment_coo assumes sorted index
    ones = edge_index[1].new_ones(1).expand_as(edge_index[1])
    num_neighbors = segment_coo(ones, edge_index[1], dim_size=data.natoms.sum())

    # Get number of neighbors per image
    image_indptr = torch.zeros(
        data.natoms.shape[0] + 1, device=data.pos.device, dtype=torch.long
    )
    image_indptr[1:] = torch.cumsum(data.natoms, dim=0)
    return segment_csr(num_neighbors, image_indptr)


def check_traj_files(batch, traj_dir) -> bool:
    if traj_dir is None:
        return False
    traj_dir = Path(traj_dir)
    sid_list = batch.sid.tolist() if isinstance(batch.sid, torch.Tensor) else batch.sid
    traj_files = [traj_dir / f"{sid}.traj" for sid in sid_list]
    return all(fl.exists() for fl in traj_files)


@contextmanager
def new_trainer_context(*, config: dict[str, Any], args: Namespace):
    from ocpmodels.common import distutils, gp_utils
    from ocpmodels.common.registry import registry

    if TYPE_CHECKING:
        from ocpmodels.tasks.task import BaseTask
        from ocpmodels.trainers import BaseTrainer

    @dataclass
    class _TrainingContext:
        config: dict[str, Any]
        task: BaseTask
        trainer: BaseTrainer

    setup_logging()
    original_config = config
    config = copy.deepcopy(original_config)

    if args.distributed:
        distutils.setup(config)
        if config["gp_gpus"] is not None:
            gp_utils.setup_gp(config)
    try:
        setup_imports(config)
        trainer_name = config.get("trainer", "ocp")
        # backwards compatibility for older configs
        if trainer_name in ["forces", "equiformerv2_forces"]:
            task_name = "s2ef"
        elif trainer_name in ["energy", "equiformerv2_energy"]:
            task_name = "is2re"
        else:
            task_name = "ocp"

        trainer_cls = registry.get_trainer_class(trainer_name)
        assert trainer_cls is not None, "Trainer not found"
        trainer = trainer_cls(
            task=config.get("task", {}),
            model=config["model"],
            outputs=config.get("outputs", {}),
            dataset=config["dataset"],
            optimizer=config["optim"],
            loss_fns=config.get("loss_functions", {}),
            eval_metrics=config.get("evaluation_metrics", {}),
            identifier=config["identifier"],
            timestamp_id=config.get("timestamp_id", None),
            run_dir=config.get("run_dir", "./"),
            is_debug=config.get("is_debug", False),
            print_every=config.get("print_every", 10),
            seed=config.get("seed", 0),
            logger=config.get("logger", "wandb"),
            local_rank=config["local_rank"],
            amp=config.get("amp", False),
            cpu=config.get("cpu", False),
            slurm=config.get("slurm", {}),
            noddp=config.get("noddp", False),
            name=task_name,
        )

        task_cls = registry.get_task_class(config["mode"])
        assert task_cls is not None, "Task not found"
        task = task_cls(config)
        start_time = time.time()
        ctx = _TrainingContext(config=original_config, task=task, trainer=trainer)
        yield ctx
        distutils.synchronize()
        if distutils.is_master():
            logging.info(f"Total time taken: {time.time() - start_time}")
    finally:
        if args.distributed:
            distutils.cleanup()


def _resolve_scale_factor_submodule(model: nn.Module, name: str):
    from ocpmodels.modules.scaling.scale_factor import ScaleFactor

    try:
        scale = model.get_submodule(name)
        if not isinstance(scale, ScaleFactor):
            return None
        return scale
    except AttributeError:
        return None


def _report_incompat_keys(
    model: nn.Module,
    keys: _IncompatibleKeys,
    strict: bool = False,
) -> tuple[list[str], list[str]]:
    # filter out the missing scale factor keys for the new scaling factor module
    missing_keys: list[str] = []
    for full_key_name in keys.missing_keys:
        parent_module_name, _ = full_key_name.rsplit(".", 1)
        scale_factor = _resolve_scale_factor_submodule(model, parent_module_name)
        if scale_factor is not None:
            continue
        missing_keys.append(full_key_name)

    # filter out unexpected scale factor keys that remain from the old scaling modules
    unexpected_keys: list[str] = []
    for full_key_name in keys.unexpected_keys:
        parent_module_name, _ = full_key_name.rsplit(".", 1)
        scale_factor = _resolve_scale_factor_submodule(model, parent_module_name)
        if scale_factor is not None:
            continue
        unexpected_keys.append(full_key_name)

    error_msgs = []
    if len(unexpected_keys) > 0:
        error_msgs.insert(
            0,
            "Unexpected key(s) in state_dict: {}. ".format(
                ", ".join(f'"{k}"' for k in unexpected_keys)
            ),
        )
    if len(missing_keys) > 0:
        error_msgs.insert(
            0,
            "Missing key(s) in state_dict: {}. ".format(
                ", ".join(f'"{k}"' for k in missing_keys)
            ),
        )

    if len(error_msgs) > 0:
        error_msg = "Error(s) in loading state_dict for {}:\n\t{}".format(
            model.__class__.__name__, "\n\t".join(error_msgs)
        )
        if strict:
            raise RuntimeError(error_msg)
        logging.warning(error_msg)

    return missing_keys, unexpected_keys


def load_state_dict(
    module: nn.Module,
    state_dict: Mapping[str, torch.Tensor],
    strict: bool = True,
) -> tuple[list[str], list[str]]:
    incompat_keys = module.load_state_dict(state_dict, strict=False)  # type: ignore
    return _report_incompat_keys(module, incompat_keys, strict=strict)


def scatter_det(*args, **kwargs):
    from ocpmodels.common.registry import registry

    if registry.get("set_deterministic_scatter", no_warning=True):
        torch.use_deterministic_algorithms(mode=True)

    out = scatter(*args, **kwargs)

    if registry.get("set_deterministic_scatter", no_warning=True):
        torch.use_deterministic_algorithms(mode=False)

    return out


def get_commit_hash():
    try:
        commit_hash = (
            subprocess.check_output(
                ["git", "-C", ocpmodels.__path__[0], "describe", "--always"]
            )
            .strip()
            .decode("ascii")
        )
    # catch instances where code is not being run from a git repo
    except Exception:
        commit_hash = None

    return commit_hash


def cg_change_mat(ang_mom: int, device: str = "cpu") -> torch.tensor:
    if ang_mom not in [2]:
        raise NotImplementedError

    if ang_mom == 2:
        change_mat = torch.tensor(
            [
                [3 ** (-0.5), 0, 0, 0, 3 ** (-0.5), 0, 0, 0, 3 ** (-0.5)],
                [0, 0, 0, 0, 0, 2 ** (-0.5), 0, -(2 ** (-0.5)), 0],
                [0, 0, -(2 ** (-0.5)), 0, 0, 0, 2 ** (-0.5), 0, 0],
                [0, 2 ** (-0.5), 0, -(2 ** (-0.5)), 0, 0, 0, 0, 0],
                [0, 0, 0.5**0.5, 0, 0, 0, 0.5**0.5, 0, 0],
                [0, 2 ** (-0.5), 0, 2 ** (-0.5), 0, 0, 0, 0, 0],
                [
                    -(6 ** (-0.5)),
                    0,
                    0,
                    0,
                    2 * 6 ** (-0.5),
                    0,
                    0,
                    0,
                    -(6 ** (-0.5)),
                ],
                [0, 0, 0, 0, 0, 2 ** (-0.5), 0, 2 ** (-0.5), 0],
                [-(2 ** (-0.5)), 0, 0, 0, 0, 0, 0, 0, 2 ** (-0.5)],
            ],
            device=device,
        ).detach()

    return change_mat


def irreps_sum(ang_mom: int) -> int:
    """
    Returns the sum of the dimensions of the irreps up to the specified angular momentum.

    :param ang_mom: max angular momenttum to sum up dimensions of irreps
    """
    total = 0
    for i in range(ang_mom + 1):
        total += 2 * i + 1

    return total


def update_config(base_config):
    """
    Configs created prior to OCP 2.0 are organized a little different than they
    are now. Update old configs to fit the new expected structure.
    """
    config = copy.deepcopy(base_config)

    # If config["dataset"]["format"] is missing, get it from the task (legacy location).
    # If it is not there either, default to LMDB.
    config["dataset"]["format"] = config["dataset"].get(
        "format", config["task"].get("dataset", "lmdb")
    )

    ### Read task based off config structure, similar to OCPCalculator.
    if config["task"]["dataset"] in [
        "trajectory_lmdb",
        "lmdb",
        "trajectory_lmdb_v2",
        "oc22_lmdb",
        "ase_read",
        "ase_read_multi",
        "ase_db",
    ]:
        task = "s2ef"
    elif config["task"]["dataset"] == "single_point_lmdb":
        task = "is2re"
    else:
        raise NotImplementedError

    if task == "is2re":
        ### Define loss functions
        _loss_fns = [
            {
                "energy": {
                    "fn": config["optim"].get("loss_energy", "mae"),
                    "coefficient": config["optim"].get("energy_coefficient", 1),
                },
            }
        ]
        ### Define evaluation metrics
        _eval_metrics = {
            "metrics": {"energy": ["mae", "mse", "energy_within_threshold"]},
        }
        if "primary_metric" in config["task"]:
            _eval_metrics["primary_metric"] = config["task"]["primary_metric"]
        ### Define outputs
        _outputs = {"energy": {"level": "system"}}
        ### Define key mapping
        config["dataset"]["key_mapping"] = {"y_relaxed": "energy"}
    elif task == "s2ef":
        ### Define loss functions
        _loss_fns = [
            {
                "energy": {
                    "fn": config["optim"].get("loss_energy", "mae"),
                    "coefficient": config["optim"].get("energy_coefficient", 1),
                },
            },
            {
                "forces": {
                    "fn": config["optim"].get("loss_forces", "l2mae"),
                    "coefficient": config["optim"].get("force_coefficient", 30),
                },
            },
        ]
        ### Define evaluation metrics
        _eval_metrics = {
            "metrics": {
                "misc": ["energy_forces_within_threshold"],
                "energy": ["mae"],
                "forces": [
                    "forcesx_mae",
                    "forcesy_mae",
                    "forcesz_mae",
                    "mae",
                    "cosine_similarity",
                    "magnitude_error",
                ],
            },
        }
        if "primary_metric" in config["task"]:
            _eval_metrics["primary_metric"] = config["task"]["primary_metric"]
        ### Define outputs
        _outputs = {
            "energy": {"level": "system"},
            "forces": {
                "level": "atom",
                "train_on_free_atoms": (
                    config["task"].get("train_on_free_atoms", False)
                ),
                "eval_on_free_atoms": (config["task"].get("eval_on_free_atoms", True)),
            },
        }
        ### Define key mapping
        config["dataset"]["key_mapping"] = {"y": "energy", "force": "forces"}

    if config["dataset"].get("normalize_labels", False):
        normalizer = {
            "energy": {
                "mean": config["dataset"].get("target_mean", 0),
                "stdev": config["dataset"].get("target_std", 1),
            },
            "forces": {
                "mean": config["dataset"].get("grad_target_mean", 0),
                "stdev": config["dataset"].get("grad_target_std", 1),
            },
        }

        transforms = config["dataset"].get("transforms", {})
        transforms["normalizer"] = normalizer
        config["dataset"]["transforms"] = transforms

    ### Update config
    config.update({"loss_fns": _loss_fns})
    config.update({"eval_metrics": _eval_metrics})
    config.update({"outputs": _outputs})

    return config


def get_loss_module(loss_name):
    if loss_name in ["l1", "mae"]:
        loss_fn = nn.L1Loss()
    elif loss_name == "mse":
        loss_fn = nn.MSELoss()
    elif loss_name == "l2mae":
        loss_fn = L2MAELoss()
    elif loss_name == "atomwisel2":
        loss_fn = AtomwiseL2Loss()
    else:
        raise NotImplementedError(f"Unknown loss function name: {loss_name}")

    return loss_fn<|MERGE_RESOLUTION|>--- conflicted
+++ resolved
@@ -396,12 +396,8 @@
         )
     previous_includes = [*previous_includes, path]
 
-<<<<<<< HEAD
-    with open(path) as fp:
-        direct_config = yaml.safe_load(fp)
-=======
-    direct_config = yaml.load(open(path, "r"), Loader=UniqueKeyLoader)
->>>>>>> 9409555b
+    with open(path, "r") as fp:
+        direct_config = yaml.safe_load(fp, Loader=UniqueKeyLoader)
 
     # Load config from included files.
     includes = direct_config.pop("includes") if "includes" in direct_config else []
@@ -493,13 +489,9 @@
             child_config[key_path[-1]] = value
         return config
 
-<<<<<<< HEAD
-    with open(sweep_file) as fp:
-        sweeps = yaml.safe_load(fp)
-
-=======
-    sweeps = yaml.load(open(sweep_file, "r"), Loader=UniqueKeyLoader)
->>>>>>> 9409555b
+    with open(sweep_file, "r") as fp:
+        sweeps = yaml.safe_load(fp, Loader=UniqueKeyLoader)
+
     flat_sweeps = _flatten_sweeps(sweeps)
     keys = list(flat_sweeps.keys())
     values = list(itertools.product(*flat_sweeps.values()))
