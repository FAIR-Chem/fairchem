--- conflicted
+++ resolved
@@ -614,7 +614,6 @@
         rep_a1 = torch.ceil(radius * inv_min_dist_a1)
     else:
         rep_a1 = data.cell.new_zeros(1)
-<<<<<<< HEAD
 
     if pbc[1]:
         cross_a3a1 = torch.cross(data.cell[:, 2], data.cell[:, 0], dim=-1)
@@ -623,16 +622,6 @@
     else:
         rep_a2 = data.cell.new_zeros(1)
 
-=======
-
-    if pbc[1]:
-        cross_a3a1 = torch.cross(data.cell[:, 2], data.cell[:, 0], dim=-1)
-        inv_min_dist_a2 = torch.norm(cross_a3a1 / cell_vol, p=2, dim=-1)
-        rep_a2 = torch.ceil(radius * inv_min_dist_a2)
-    else:
-        rep_a2 = data.cell.new_zeros(1)
-
->>>>>>> 22bde09e
     if pbc[2]:
         cross_a1a2 = torch.cross(data.cell[:, 0], data.cell[:, 1], dim=-1)
         inv_min_dist_a3 = torch.norm(cross_a1a2 / cell_vol, p=2, dim=-1)
