--- conflicted
+++ resolved
@@ -402,13 +402,10 @@
         for interaction in self.interactions:
             h = h + interaction(h, edge_index, edge_weight, edge_attr)
 
-<<<<<<< HEAD
-=======
         hidden_state = h  # store hidden rep for force head
 
         pooling_loss = None  # deal with pooling loss
 
->>>>>>> f1b06d7b
         if self.energy_head == "weighted-av-final-embeds":
             alpha = self.w_lin(h)
 
@@ -432,10 +429,8 @@
         if self.scale is not None:
             out = self.scale * out
 
-<<<<<<< HEAD
         return {
             "energy": out,
-        }
-=======
-        return {"energy": out, "pooling_loss": pooling_loss, "hidden_state": hidden_state}
->>>>>>> f1b06d7b
+            "pooling_loss": pooling_loss,
+            "hidden_state": hidden_state,
+        }