--- conflicted
+++ resolved
@@ -9,13 +9,8 @@
 dynamic = ["version", "readme"]
 requires-python = ">=3.9, <3.13"
 dependencies = [
-<<<<<<< HEAD
-    "torch==2.4",
+    "torch~=2.4.0",
     "numpy >=1.26.0, <2.2.0",
-=======
-    "torch~=2.4.0",
-    "numpy >=1.26.0, <2.0.0",
->>>>>>> bf1ae5b4
     "lmdb",
     "ase",
     "pymatgen>=2023.10.3",
