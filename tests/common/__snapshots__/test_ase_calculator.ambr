--- conflicted
+++ resolved
@@ -1,8 +1,3 @@
-<<<<<<< HEAD
-# serializer version: 1
-# name: TestCalculatorRelaxation.test_relaxation_final_energy
-=======
 # name: test_relaxation_final_energy
->>>>>>> dec2b656
   0.92
 # ---