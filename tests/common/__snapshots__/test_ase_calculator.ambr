--- conflicted
+++ resolved
@@ -1,7 +1,4 @@
-<<<<<<< HEAD
-=======
 # serializer version: 1
->>>>>>> 0baa0cc4
 # name: test_relaxation_final_energy
   0.92
 # ---