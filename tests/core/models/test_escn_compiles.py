"""
Copyright (c) Facebook, Inc. and its affiliates.

This source code is licensed under the MIT license found in the
LICENSE file in the root directory of this source tree.
"""

from __future__ import annotations

import logging
import os
import random
import tempfile

import numpy as np
import pytest
import torch
from ase.io import read
from torch.export import Dim, export
from torch.nn.parallel.distributed import DistributedDataParallel

from fairchem.core.common.registry import registry
from fairchem.core.common.test_utils import init_local_distributed_process_group
from fairchem.core.common.transforms import RandomRotate
from fairchem.core.common.utils import setup_imports
from fairchem.core.datasets import data_list_collater
from fairchem.core.models.escn import escn_exportable
from fairchem.core.models.escn.so3_exportable import (
    CoefficientMapping,
    SO3_Grid,
)
from fairchem.core.models.scn.smearing import GaussianSmearing
from fairchem.core.preprocessing import AtomsToGraphs

skip_if_no_cuda = pytest.mark.skipif(not torch.cuda.is_available(), reason="skipping when no gpu")

MAX_ELEMENTS = 100
CUTOFF = 6.0
MAX_NEIGHBORS = 300

def load_data():
    atoms = read(
        os.path.join(os.path.dirname(os.path.abspath(__file__)), "atoms.json"),
        index=0,
        format="json",
    )
    a2g = AtomsToGraphs(
        max_neigh=300,
        radius=6.0,
        r_edges=True,
        r_fixed=True,
        r_distances=True,
    )
    data_list = a2g.convert_all([atoms])
    return data_list_collater(data_list)


def load_model(type: str, compile=False):
    torch.manual_seed(4)
    setup_imports()
    if type=="baseline":
        return registry.get_model_class("escn")(
            use_pbc = True,
            use_pbc_single = False,
            regress_forces = True,
            max_neighbors = MAX_NEIGHBORS,
            cutoff = CUTOFF,
            max_num_elements = MAX_ELEMENTS,
            num_layers = 8,
            lmax_list = [4],
            mmax_list = [2],
            sphere_channels = 128,
            hidden_channels = 256,
            edge_channels = 128,
            num_sphere_samples = 128,
            distance_function = "gaussian",
            basis_width_scalar = 1.0,
            distance_resolution = 0.02,
            resolution = None,
        )
    elif type=="exportable":
        return registry.get_model_class("escn_export")(
            max_neighbors = MAX_NEIGHBORS,
            cutoff = CUTOFF,
            max_num_elements = MAX_ELEMENTS,
            num_layers = 8,
            lmax = 4,
            mmax = 2,
            sphere_channels = 128,
            hidden_channels = 256,
            edge_channels = 128,
            num_sphere_samples = 128,
            distance_function = "gaussian",
            basis_width_scalar = 1.0,
            distance_resolution = 0.02,
            resolution = None,
            compile = compile,
            assertions = False,
        )
    else:
        raise RuntimeError("type not recognized")


def sim_export_input(
    natoms_range: list[int] = (2, 100),
    nedges_max: int = 10000,
    batch_size: int = 2,
    atom_num_mnax: int = MAX_ELEMENTS,
    device: str = "cpu",
    ) -> tuple[torch.Tensor]:
    natoms_list = []
    for _ in range(batch_size):
        natoms = torch.randint(natoms_range[0],natoms_range[1],(1,)).item()
        natoms_list.append(natoms)
    natoms_total = sum(natoms_list)
    nedges = torch.randint(1, nedges_max,(1,)).item()
    pos = torch.rand(natoms_total, 3)

    batch_list = [torch.ones(natoms_list[i], dtype=torch.long) * i for i in range(batch_size)]
    batch = torch.cat(batch_list)
    natoms = torch.tensor(natoms_list, dtype=torch.long)
    atomic_numbers = torch.randint(0, atom_num_mnax, (natoms_total,))
    edge_index = torch.randint(0, natoms_total, (2, nedges))
    distances = torch.rand(nedges)
    edge_distance_vec = torch.rand(nedges, 3)
    output = (pos, batch, natoms, atomic_numbers, edge_index, distances, edge_distance_vec)
    return tuple(x.to(device) for x in output)


def init(backend: str):
    if not torch.distributed.is_initialized():
        init_local_distributed_process_group(backend=backend)


def check_escn_equivalent(data, model1, model2):
    output1 = model1(data)
    output2 = model2(data)
    assert torch.allclose(output1["energy"], output2["energy"])
    assert torch.allclose(output2["forces"], output2["forces"])


class TestESCNCompiles:
    def test_escn_baseline_cpu(self):
        init("gloo")
        data = load_data()
        base_model = DistributedDataParallel(load_model("baseline"))
        export_model = DistributedDataParallel(load_model("exportable"))
        check_escn_equivalent(data, base_model, export_model)

    @skip_if_no_cuda
    def test_escn_baseline_cuda(self):
        init("nccl")
        data = load_data().to("cuda")
        base_model = DistributedDataParallel(load_model("baseline")).cuda()
        export_model = DistributedDataParallel(load_model("exportable")).cuda()
        check_escn_equivalent(data, base_model, export_model)

    def test_rotation_invariance(self) -> None:
        random.seed(1)
        data = load_data()

        # Sampling a random rotation within [-180, 180] for all axes.
        transform = RandomRotate([-180, 180], [0, 1, 2])
        data_rotated, _, inv_rot = transform(data.clone())
        assert not np.array_equal(data.pos, data_rotated.pos)

        # Pass it through the model.
        batch = data_list_collater([data, data_rotated])
        model = load_model("exportable")
        model.eval()
        out = model(batch)

        # Compare predicted energies and forces (after inv-rotation).
        energies = out["energy"].detach()
        np.testing.assert_almost_equal(energies[0], energies[1], decimal=7)

        forces = out["forces"].detach()
        logging.info(forces)
        np.testing.assert_array_almost_equal(
            forces[: forces.shape[0] // 2],
            torch.matmul(forces[forces.shape[0] // 2 :], inv_rot),
            decimal=5,
        )

    def test_escn_so2_conv_exports_and_compiles(self, tol=1e-5) -> None:
        torch._dynamo.config.assume_static_by_default = False
        torch._dynamo.config.automatic_dynamic_shapes = True
        inp1_dim0 = Dim("inp1_dim0")
        inp1_dim1 = None
        inp1_dim2 = None
        inp2_dim0 = inp1_dim0
        inp2_dim1 = None

        dynamic_shapes1 = {
            "x": {0: inp1_dim0, 1: inp1_dim1, 2: inp1_dim2},
            "x_edge": {0: inp2_dim0, 1: inp2_dim1},
        }

        lmax, mmax = 4, 2
        mappingReduced = escn_exportable.CoefficientMapping([lmax], [mmax])
        shpere_channels = 128
        edge_channels = 128
        args=(torch.rand(680, 19, shpere_channels), torch.rand(680, edge_channels))

        so2 = escn_exportable.SO2Block(
            sphere_channels=shpere_channels,
            hidden_channels=128,
            edge_channels=edge_channels,
            lmax=lmax,
            mmax=mmax,
            act=torch.nn.SiLU(),
            mappingReduced=mappingReduced
        )
        prog = export(so2, args=args, dynamic_shapes=dynamic_shapes1)
        export_out = prog.module()(*args)
        regular_out = so2(*args)
        assert torch.allclose(export_out, regular_out, atol=tol)

        compiled_model = torch.compile(so2, dynamic=True)
        compiled_out = compiled_model(*args)
        assert torch.allclose(compiled_out, regular_out, atol=tol)

    def test_escn_message_block_exports_and_compiles(self, tol=1e-5) -> None:
        random.seed(1)

        sphere_channels = 128
        hidden_channels = 128
        edge_channels = 128
        lmax, mmax = 4, 2
        distance_expansion = GaussianSmearing(0.0, 8.0, int(8.0 / 0.02), 1.0)
        SO3_grid = torch.nn.ModuleDict()
        SO3_grid["lmax_lmax"] = SO3_Grid(lmax, lmax)
        SO3_grid["lmax_mmax"] = SO3_Grid(lmax, mmax)
        mappingReduced = CoefficientMapping([lmax], [mmax])
        message_block = escn_exportable.MessageBlock(
            layer_idx = 0,
            sphere_channels = sphere_channels,
            hidden_channels = hidden_channels,
            edge_channels = edge_channels,
            lmax = lmax,
            mmax = mmax,
            distance_expansion = distance_expansion,
            max_num_elements = 90,
            SO3_grid = SO3_grid,
            act = torch.nn.SiLU(),
            mappingReduced = mappingReduced
        )

        # generate inputs
        batch_sizes = [34]
        num_coefs = 25
        num_edges = 2000
        wigner = torch.rand([num_edges, num_coefs, num_coefs])
        args = []
        for b in batch_sizes:
            x = torch.rand([b, num_coefs, sphere_channels])
            atom_n = torch.randint(1, 90, (b,))
            edge_d = torch.rand([num_edges])
            edge_indx = torch.randint(0, b, (2, num_edges))
            args.append((x, atom_n, edge_d, edge_indx, wigner))

        torch._dynamo.config.optimize_ddp = False
        torch._dynamo.config.assume_static_by_default = False
        torch._dynamo.config.automatic_dynamic_shapes = True
        torch._dynamo.config.verbose = True
        compiled_model = torch.compile(message_block, dynamic=True)
        compiled_output = compiled_model(*args[0])

        exported_prog = export(message_block, args=args[0])
        exported_output = exported_prog.module()(*args[0])

        regular_out = message_block(*args[0])
        assert torch.allclose(compiled_output, regular_out, atol=tol)
        assert torch.allclose(exported_output, regular_out, atol=tol)

    def test_escn_layer_block_exports_and_compiles(self, tol=1e-5) -> None:
        random.seed(1)

        sphere_channels = 128
        hidden_channels = 128
        edge_channels = 128
        lmax, mmax = 4, 2
        distance_expansion = GaussianSmearing(0.0, 8.0, int(8.0 / 0.02), 1.0)
        SO3_grid = torch.nn.ModuleDict()
        SO3_grid["lmax_lmax"] = SO3_Grid(lmax, lmax)
        SO3_grid["lmax_mmax"] = SO3_Grid(lmax, mmax)
        mappingReduced = CoefficientMapping([lmax], [mmax])
        layer_block = escn_exportable.LayerBlock(
            layer_idx = 0,
            sphere_channels = sphere_channels,
            hidden_channels = hidden_channels,
            edge_channels = edge_channels,
            lmax = lmax,
            mmax = mmax,
            distance_expansion = distance_expansion,
            max_num_elements = 90,
            SO3_grid = SO3_grid,
            act = torch.nn.SiLU(),
            mappingReduced = mappingReduced
        )

        # generate inputs
        batch_sizes = [34, 35, 35]
        num_edges = [680, 700, 680]
        num_coefs = 25
        run_args = []
        for b,edges in zip(batch_sizes, num_edges):
            x = torch.rand([b, num_coefs, sphere_channels])
            atom_n = torch.randint(1, 90, (b,))
            edge_d = torch.rand([edges])
            edge_indx = torch.randint(0, b, (2, edges))
            wigner = torch.rand([edges, num_coefs, num_coefs])
            run_args.append((x, atom_n, edge_d, edge_indx, wigner))

        torch._dynamo.config.optimize_ddp = False
        torch._dynamo.config.assume_static_by_default = False
        torch._dynamo.config.automatic_dynamic_shapes = True
        torch._dynamo.config.verbose = True

        batch_dim = Dim("batch_dim")
        edges_dim = Dim("edges_dim")
        dynamic_shapes1 = {
            "x": {0: batch_dim, 1: None, 2: None},
            "atomic_numbers": {0: batch_dim},
            "edge_distance": {0: edges_dim},
            "edge_index": {0: None, 1: edges_dim},
            "wigner": {0: edges_dim, 1: None, 2: None}
        }
        exported_prog = export(layer_block, args=run_args[0], dynamic_shapes=dynamic_shapes1)
        for run_arg in run_args:
            exported_output = exported_prog.module()(*run_arg)
            compiled_model = torch.compile(layer_block, dynamic=True)
            compiled_output = compiled_model(*run_arg)
            regular_out = layer_block(*run_arg)
            assert torch.allclose(compiled_output, regular_out, atol=tol)
            assert torch.allclose(exported_output, regular_out, atol=tol)

    def test_full_escn_compiles_cpu(self):
        init("gloo")
        data = load_data()
        base_model = DistributedDataParallel(load_model("baseline"))
        exportable_model = DistributedDataParallel(load_model("exportable", compile=True))
        check_escn_equivalent(data, exportable_model, base_model)
        #TODO: also check no recompile happens on changed inputs

    @skip_if_no_cuda
    def test_full_escn_compiles_cuda(self):
        init("nccl")
        data = load_data().to("cuda")
        base_model = DistributedDataParallel(load_model("baseline")).cuda()
        exportable_model = DistributedDataParallel(load_model("exportable", compile=True).cuda())
        check_escn_equivalent(data, exportable_model, base_model)

    def test_full_escn_exports(self):
<<<<<<< HEAD
        data = sim_export_input()
        exportable_model = load_model("exportable")
        exported_forward = export(exportable_model.forward_exportable, args=data)
        exported_forward(*data)

    def test_full_escn_exports_with_dynamic_inputs(self):
        with tempfile.TemporaryDirectory() as tempdirname:
            torch.manual_seed(4)
            atoms_dim = Dim("atoms_dim", min=2, max=1000)
            edges_dim = Dim("edges_dim", min=2, max=10000)
            # if we want to use with variable batch dim, then we need to specify this
            # batch_dim = Dim("batch_dim")
            dynamic_shapes = {
                "pos": {0: atoms_dim, 1: None}, # second dim fixed to 3
                "batch_idx": {0: atoms_dim},
                "natoms": {0: None},
                "atomic_numbers": {0: atoms_dim},
                "edge_index": {0: None, 1: edges_dim}, # first dim fixed to 2
                "edge_distance": {0: edges_dim},
                "edge_distance_vec": {0: edges_dim, 1: None}, # second dim fixed to 3
            }

            device = "cuda" if torch.cuda.is_available() else "cpu"
            exportable_model = load_model("exportable").to(device=device)
            batch_size = 1
            example_data = sim_export_input(batch_size=batch_size, device=device)
            with torch.inference_mode():
                exported_prog = export(exportable_model.forward_exportable, args=example_data, dynamic_shapes=dynamic_shapes)
                # test dynamic shapes
                for _ in range(10):
                    data = sim_export_input(batch_size=batch_size, device=device)
                    exported_prog(*data)

                # test saving and loading
                path = os.path.join(tempdirname, "exported_program.pt2")
                torch.export.save(exported_prog, path)
                saved_exported_program = torch.export.load(path)
                data = sim_export_input(batch_size=batch_size, device=device)
                energy_1, forces_1 = saved_exported_program(*data)
                energy_2, forces_2 = exported_prog(*data)
                # not exactly the same because the exported model has been ran previously, different seeds
                assert torch.allclose(energy_1, energy_2, atol=1e-5)
                assert torch.allclose(forces_1, forces_2, atol=1e-5)

            # test aot compile for C++
            # so_path = os.path.join(tempdirname, "aot_export.so")
            # aot_compile_options = {"aot_inductor.output_path": so_path}
            # if device == "cuda":
            #     aot_compile_options.update({"max_autotune": True})
            # so_path = torch._inductor.aot_compile(
            #         exported_prog.module(),
            #         data,
            #         # Specify the generated shared library path
            #         options=aot_compile_options
            #     )
            # assert os.path.exists(so_path)
=======
        init("gloo")
        data = load_data()
        regular_data = data_list_collater([data])
        export_data = data_list_collater([data], to_dict=True)
        escn_model = load_escn_model()
        exportable_model = load_escn_exportable_model()

        torch._dynamo.config.optimize_ddp = False
        torch._dynamo.config.assume_static_by_default = False
        torch._dynamo.config.automatic_dynamic_shapes = True
        # torch._logging.set_logs(dynamo = logging.INFO)
        # torch._dynamo.reset()
        # explained_output = torch._dynamo.explain(model)(*data)
        # print(explained_output)
        # TODO: add dynamic shapes
        exported_prog = export(exportable_model, args=(export_data,))
        export_output = exported_prog.module()(export_data)
        expected_output = escn_model(regular_data)
        assert torch.allclose(export_output["energy"], expected_output["energy"])
        assert torch.allclose(export_output["forces"].mean(0), expected_output["forces"].mean(0))
>>>>>>> 6696a7ec
<|MERGE_RESOLUTION|>--- conflicted
+++ resolved
@@ -32,11 +32,14 @@
 from fairchem.core.models.scn.smearing import GaussianSmearing
 from fairchem.core.preprocessing import AtomsToGraphs
 
-skip_if_no_cuda = pytest.mark.skipif(not torch.cuda.is_available(), reason="skipping when no gpu")
+skip_if_no_cuda = pytest.mark.skipif(
+    not torch.cuda.is_available(), reason="skipping when no gpu"
+)
 
 MAX_ELEMENTS = 100
 CUTOFF = 6.0
 MAX_NEIGHBORS = 300
+
 
 def load_data():
     atoms = read(
@@ -55,47 +58,47 @@
     return data_list_collater(data_list)
 
 
-def load_model(type: str, compile=False):
+def load_model(type: str, compile=False, export=False):
     torch.manual_seed(4)
     setup_imports()
-    if type=="baseline":
+    if type == "baseline":
         return registry.get_model_class("escn")(
-            use_pbc = True,
-            use_pbc_single = False,
-            regress_forces = True,
-            max_neighbors = MAX_NEIGHBORS,
-            cutoff = CUTOFF,
-            max_num_elements = MAX_ELEMENTS,
-            num_layers = 8,
-            lmax_list = [4],
-            mmax_list = [2],
-            sphere_channels = 128,
-            hidden_channels = 256,
-            edge_channels = 128,
-            num_sphere_samples = 128,
-            distance_function = "gaussian",
-            basis_width_scalar = 1.0,
-            distance_resolution = 0.02,
-            resolution = None,
-        )
-    elif type=="exportable":
+            use_pbc=True,
+            use_pbc_single=False,
+            regress_forces=True,
+            max_neighbors=MAX_NEIGHBORS,
+            cutoff=CUTOFF,
+            max_num_elements=MAX_ELEMENTS,
+            num_layers=8,
+            lmax_list=[4],
+            mmax_list=[2],
+            sphere_channels=128,
+            hidden_channels=256,
+            edge_channels=128,
+            num_sphere_samples=128,
+            distance_function="gaussian",
+            basis_width_scalar=1.0,
+            distance_resolution=0.02,
+            resolution=None,
+        )
+    elif type == "exportable":
         return registry.get_model_class("escn_export")(
-            max_neighbors = MAX_NEIGHBORS,
-            cutoff = CUTOFF,
-            max_num_elements = MAX_ELEMENTS,
-            num_layers = 8,
-            lmax = 4,
-            mmax = 2,
-            sphere_channels = 128,
-            hidden_channels = 256,
-            edge_channels = 128,
-            num_sphere_samples = 128,
-            distance_function = "gaussian",
-            basis_width_scalar = 1.0,
-            distance_resolution = 0.02,
-            resolution = None,
-            compile = compile,
-            assertions = False,
+            max_neighbors=MAX_NEIGHBORS,
+            cutoff=CUTOFF,
+            max_num_elements=MAX_ELEMENTS,
+            num_layers=8,
+            lmax=4,
+            mmax=2,
+            sphere_channels=128,
+            hidden_channels=256,
+            edge_channels=128,
+            num_sphere_samples=128,
+            distance_function="gaussian",
+            basis_width_scalar=1.0,
+            distance_resolution=0.02,
+            resolution=None,
+            compile=compile,
+            export=export,
         )
     else:
         raise RuntimeError("type not recognized")
@@ -107,23 +110,33 @@
     batch_size: int = 2,
     atom_num_mnax: int = MAX_ELEMENTS,
     device: str = "cpu",
-    ) -> tuple[torch.Tensor]:
+) -> tuple[torch.Tensor]:
     natoms_list = []
     for _ in range(batch_size):
-        natoms = torch.randint(natoms_range[0],natoms_range[1],(1,)).item()
+        natoms = torch.randint(natoms_range[0], natoms_range[1], (1,)).item()
         natoms_list.append(natoms)
     natoms_total = sum(natoms_list)
-    nedges = torch.randint(1, nedges_max,(1,)).item()
+    nedges = torch.randint(1, nedges_max, (1,)).item()
     pos = torch.rand(natoms_total, 3)
 
-    batch_list = [torch.ones(natoms_list[i], dtype=torch.long) * i for i in range(batch_size)]
+    batch_list = [
+        torch.ones(natoms_list[i], dtype=torch.long) * i for i in range(batch_size)
+    ]
     batch = torch.cat(batch_list)
     natoms = torch.tensor(natoms_list, dtype=torch.long)
     atomic_numbers = torch.randint(0, atom_num_mnax, (natoms_total,))
     edge_index = torch.randint(0, natoms_total, (2, nedges))
     distances = torch.rand(nedges)
     edge_distance_vec = torch.rand(nedges, 3)
-    output = (pos, batch, natoms, atomic_numbers, edge_index, distances, edge_distance_vec)
+    output = (
+        pos,
+        batch,
+        natoms,
+        atomic_numbers,
+        edge_index,
+        distances,
+        edge_distance_vec,
+    )
     return tuple(x.to(device) for x in output)
 
 
@@ -200,7 +213,7 @@
         mappingReduced = escn_exportable.CoefficientMapping([lmax], [mmax])
         shpere_channels = 128
         edge_channels = 128
-        args=(torch.rand(680, 19, shpere_channels), torch.rand(680, edge_channels))
+        args = (torch.rand(680, 19, shpere_channels), torch.rand(680, edge_channels))
 
         so2 = escn_exportable.SO2Block(
             sphere_channels=shpere_channels,
@@ -209,7 +222,7 @@
             lmax=lmax,
             mmax=mmax,
             act=torch.nn.SiLU(),
-            mappingReduced=mappingReduced
+            mappingReduced=mappingReduced,
         )
         prog = export(so2, args=args, dynamic_shapes=dynamic_shapes1)
         export_out = prog.module()(*args)
@@ -233,17 +246,17 @@
         SO3_grid["lmax_mmax"] = SO3_Grid(lmax, mmax)
         mappingReduced = CoefficientMapping([lmax], [mmax])
         message_block = escn_exportable.MessageBlock(
-            layer_idx = 0,
-            sphere_channels = sphere_channels,
-            hidden_channels = hidden_channels,
-            edge_channels = edge_channels,
-            lmax = lmax,
-            mmax = mmax,
-            distance_expansion = distance_expansion,
-            max_num_elements = 90,
-            SO3_grid = SO3_grid,
-            act = torch.nn.SiLU(),
-            mappingReduced = mappingReduced
+            layer_idx=0,
+            sphere_channels=sphere_channels,
+            hidden_channels=hidden_channels,
+            edge_channels=edge_channels,
+            lmax=lmax,
+            mmax=mmax,
+            distance_expansion=distance_expansion,
+            max_num_elements=90,
+            SO3_grid=SO3_grid,
+            act=torch.nn.SiLU(),
+            mappingReduced=mappingReduced,
         )
 
         # generate inputs
@@ -286,17 +299,17 @@
         SO3_grid["lmax_mmax"] = SO3_Grid(lmax, mmax)
         mappingReduced = CoefficientMapping([lmax], [mmax])
         layer_block = escn_exportable.LayerBlock(
-            layer_idx = 0,
-            sphere_channels = sphere_channels,
-            hidden_channels = hidden_channels,
-            edge_channels = edge_channels,
-            lmax = lmax,
-            mmax = mmax,
-            distance_expansion = distance_expansion,
-            max_num_elements = 90,
-            SO3_grid = SO3_grid,
-            act = torch.nn.SiLU(),
-            mappingReduced = mappingReduced
+            layer_idx=0,
+            sphere_channels=sphere_channels,
+            hidden_channels=hidden_channels,
+            edge_channels=edge_channels,
+            lmax=lmax,
+            mmax=mmax,
+            distance_expansion=distance_expansion,
+            max_num_elements=90,
+            SO3_grid=SO3_grid,
+            act=torch.nn.SiLU(),
+            mappingReduced=mappingReduced,
         )
 
         # generate inputs
@@ -304,7 +317,7 @@
         num_edges = [680, 700, 680]
         num_coefs = 25
         run_args = []
-        for b,edges in zip(batch_sizes, num_edges):
+        for b, edges in zip(batch_sizes, num_edges):
             x = torch.rand([b, num_coefs, sphere_channels])
             atom_n = torch.randint(1, 90, (b,))
             edge_d = torch.rand([edges])
@@ -324,9 +337,11 @@
             "atomic_numbers": {0: batch_dim},
             "edge_distance": {0: edges_dim},
             "edge_index": {0: None, 1: edges_dim},
-            "wigner": {0: edges_dim, 1: None, 2: None}
+            "wigner": {0: edges_dim, 1: None, 2: None},
         }
-        exported_prog = export(layer_block, args=run_args[0], dynamic_shapes=dynamic_shapes1)
+        exported_prog = export(
+            layer_block, args=run_args[0], dynamic_shapes=dynamic_shapes1
+        )
         for run_arg in run_args:
             exported_output = exported_prog.module()(*run_arg)
             compiled_model = torch.compile(layer_block, dynamic=True)
@@ -339,24 +354,27 @@
         init("gloo")
         data = load_data()
         base_model = DistributedDataParallel(load_model("baseline"))
-        exportable_model = DistributedDataParallel(load_model("exportable", compile=True))
+        exportable_model = DistributedDataParallel(
+            load_model("exportable", compile=True)
+        )
         check_escn_equivalent(data, exportable_model, base_model)
-        #TODO: also check no recompile happens on changed inputs
+        # TODO: also check no recompile happens on changed inputs
 
     @skip_if_no_cuda
     def test_full_escn_compiles_cuda(self):
         init("nccl")
         data = load_data().to("cuda")
         base_model = DistributedDataParallel(load_model("baseline")).cuda()
-        exportable_model = DistributedDataParallel(load_model("exportable", compile=True).cuda())
+        exportable_model = DistributedDataParallel(
+            load_model("exportable", compile=True).cuda()
+        )
         check_escn_equivalent(data, exportable_model, base_model)
 
-    def test_full_escn_exports(self):
-<<<<<<< HEAD
+    def test_full_escn_exports_static(self):
         data = sim_export_input()
-        exportable_model = load_model("exportable")
-        exported_forward = export(exportable_model.forward_exportable, args=data)
-        exported_forward(*data)
+        exportable_model = load_model("exportable", export=True)
+        exported = export(exportable_model, args=data)
+        exported.module()(*data)
 
     def test_full_escn_exports_with_dynamic_inputs(self):
         with tempfile.TemporaryDirectory() as tempdirname:
@@ -366,68 +384,48 @@
             # if we want to use with variable batch dim, then we need to specify this
             # batch_dim = Dim("batch_dim")
             dynamic_shapes = {
-                "pos": {0: atoms_dim, 1: None}, # second dim fixed to 3
+                "pos": {0: atoms_dim, 1: None},  # second dim fixed to 3
                 "batch_idx": {0: atoms_dim},
                 "natoms": {0: None},
                 "atomic_numbers": {0: atoms_dim},
-                "edge_index": {0: None, 1: edges_dim}, # first dim fixed to 2
+                "edge_index": {0: None, 1: edges_dim},  # first dim fixed to 2
                 "edge_distance": {0: edges_dim},
-                "edge_distance_vec": {0: edges_dim, 1: None}, # second dim fixed to 3
+                "edge_distance_vec": {0: edges_dim, 1: None},  # second dim fixed to 3
             }
 
             device = "cuda" if torch.cuda.is_available() else "cpu"
-            exportable_model = load_model("exportable").to(device=device)
+            exportable_model = load_model("exportable", export=True).to(device=device)
             batch_size = 1
             example_data = sim_export_input(batch_size=batch_size, device=device)
             with torch.inference_mode():
-                exported_prog = export(exportable_model.forward_exportable, args=example_data, dynamic_shapes=dynamic_shapes)
+                exported_prog = export(
+                    exportable_model, args=example_data, dynamic_shapes=dynamic_shapes
+                )
                 # test dynamic shapes
                 for _ in range(10):
                     data = sim_export_input(batch_size=batch_size, device=device)
-                    exported_prog(*data)
+                    exported_prog.module()(*data)
 
                 # test saving and loading
                 path = os.path.join(tempdirname, "exported_program.pt2")
                 torch.export.save(exported_prog, path)
                 saved_exported_program = torch.export.load(path)
                 data = sim_export_input(batch_size=batch_size, device=device)
-                energy_1, forces_1 = saved_exported_program(*data)
-                energy_2, forces_2 = exported_prog(*data)
+                energy_1, forces_1 = saved_exported_program.module()(*data)
+                energy_2, forces_2 = exported_prog.module()(*data)
                 # not exactly the same because the exported model has been ran previously, different seeds
                 assert torch.allclose(energy_1, energy_2, atol=1e-5)
                 assert torch.allclose(forces_1, forces_2, atol=1e-5)
 
-            # test aot compile for C++
-            # so_path = os.path.join(tempdirname, "aot_export.so")
-            # aot_compile_options = {"aot_inductor.output_path": so_path}
-            # if device == "cuda":
-            #     aot_compile_options.update({"max_autotune": True})
-            # so_path = torch._inductor.aot_compile(
-            #         exported_prog.module(),
-            #         data,
-            #         # Specify the generated shared library path
-            #         options=aot_compile_options
-            #     )
-            # assert os.path.exists(so_path)
-=======
-        init("gloo")
-        data = load_data()
-        regular_data = data_list_collater([data])
-        export_data = data_list_collater([data], to_dict=True)
-        escn_model = load_escn_model()
-        exportable_model = load_escn_exportable_model()
-
-        torch._dynamo.config.optimize_ddp = False
-        torch._dynamo.config.assume_static_by_default = False
-        torch._dynamo.config.automatic_dynamic_shapes = True
-        # torch._logging.set_logs(dynamo = logging.INFO)
-        # torch._dynamo.reset()
-        # explained_output = torch._dynamo.explain(model)(*data)
-        # print(explained_output)
-        # TODO: add dynamic shapes
-        exported_prog = export(exportable_model, args=(export_data,))
-        export_output = exported_prog.module()(export_data)
-        expected_output = escn_model(regular_data)
-        assert torch.allclose(export_output["energy"], expected_output["energy"])
-        assert torch.allclose(export_output["forces"].mean(0), expected_output["forces"].mean(0))
->>>>>>> 6696a7ec
+                # test aot compile for C++
+                so_path = os.path.join(tempdirname, "aot_export.so")
+                aot_compile_options = {"aot_inductor.output_path": so_path}
+                if device == "cuda":
+                    aot_compile_options.update({"max_autotune": True})
+                so_path = torch._export.aot_compile(
+                    exportable_model,
+                    args=example_data,
+                    dynamic_shapes=dynamic_shapes,
+                    options=aot_compile_options,
+                )
+                assert os.path.exists(so_path)