--- conflicted
+++ resolved
@@ -25,8 +25,4 @@
       - name: ruff
         run: |
           ruff --version
-<<<<<<< HEAD
-          ruff check --config pyproject.toml
-=======
-          ruff check --statistics --config pyproject.toml
->>>>>>> e2c9da60
+          ruff check --statistics --config pyproject.toml