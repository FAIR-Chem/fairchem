--- conflicted
+++ resolved
@@ -39,13 +39,7 @@
 
       - name: Test core with pytest
         run: |
-<<<<<<< HEAD
           pytest tests -vv --cov-report=xml --cov=fairchem
-=======
-          pytest src/fairchem/data/oc/tests -vv --cov-report=xml --cov=fairchem.data.oc
-          pytest src/fairchem/demo/ocpapi/tests -vv --cov-report=xml --cov=fairchem.demo.ocpapi
-          pytest src/fairchem/core/tests -vv --cov-report=xml --cov=fairchem.core
->>>>>>> 61730294
 
       - if: ${{ matrix.python_version == '3.11' }}
         name: codecov-report
