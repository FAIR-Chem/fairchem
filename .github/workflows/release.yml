--- conflicted
+++ resolved
@@ -29,11 +29,7 @@
     needs: [ build ]
     runs-on: ubuntu-latest
     if: |
-<<<<<<< HEAD
-      github.event.inputs.release-pypi == 'true' && ( startsWith(github.ref_name, 'fairchem_core-') || startsWith(github.event.release.tag_name, 'fairchem_core-') )
-=======
       ( github.event.inputs.release-pypi == 'true' && startsWith(github.ref_name, 'fairchem_core-') ) || startsWith(github.event.release.tag_name, 'fairchem_core-')
->>>>>>> dc59f964
 
     environment:
       name: pypi
@@ -58,11 +54,7 @@
     needs: [ build ]
     runs-on: ubuntu-latest
     if: |
-<<<<<<< HEAD
-      github.event.inputs.release-pypi == 'true' && ( startsWith(github.ref_name, 'fairchem_data_oc-') || startsWith(github.event.release.tag_name, 'fairchem_data_oc-') )
-=======
       ( github.event.inputs.release-pypi == 'true' && startsWith(github.ref_name, 'fairchem_data_oc-') ) || startsWith(github.event.release.tag_name, 'fairchem_data_oc-')
->>>>>>> dc59f964
 
     environment:
       name: pypi
@@ -87,11 +79,7 @@
     needs: [ build ]
     runs-on: ubuntu-latest
     if: |
-<<<<<<< HEAD
-      github.event.inputs.release-pypi == 'true' && ( startsWith(github.ref_name, 'fairchem_demo_ocpapi-') || startsWith(github.event.release.tag_name, 'fairchem_demo_ocpapi-') )
-=======
       ( github.event.inputs.release-pypi == 'true' && startsWith(github.ref_name, 'fairchem_demo_ocpapi-') ) || startsWith(github.event.release.tag_name, 'fairchem_demo_ocpapi-')
->>>>>>> dc59f964
 
     environment:
       name: pypi
@@ -116,11 +104,7 @@
     needs: [ build ]
     runs-on: ubuntu-latest
     if: |
-<<<<<<< HEAD
-      github.event.inputs.release-pypi == 'true' && ( startsWith(github.ref_name, 'fairchem_applications_cattsunami-') || startsWith(github.event.release.tag_name, 'fairchem_applications_cattsunami-') )
-=======
       ( github.event.inputs.release-pypi == 'true' && startsWith(github.ref_name, 'fairchem_applications_cattsunami-') ) || startsWith(github.event.release.tag_name, 'fairchem_applications_cattsunami-')
->>>>>>> dc59f964
 
     environment:
       name: pypi
